<?xml version="1.0" encoding="UTF-8"?>
<project xmlns="http://maven.apache.org/POM/4.0.0" xmlns:xsi="http://www.w3.org/2001/XMLSchema-instance" xsi:schemaLocation="http://maven.apache.org/POM/4.0.0 http://maven.apache.org/maven-v4_0_0.xsd">
    <modelVersion>4.0.0</modelVersion>

    <name>OpenTripPlanner</name>
    <description>The OpenTripPlanner multimodal journey planning system</description>
    <url>http://opentripplanner.org</url>

    <groupId>org.opentripplanner</groupId>
    <artifactId>otp</artifactId>
    <version>1.4.0-SNAPSHOT</version>
    <packaging>jar</packaging>

    <licenses>
        <license>
            <name>GNU Lesser General Public License</name>
            <url>https://www.gnu.org/licenses/lgpl-3.0.txt</url>
        </license>
    </licenses>

    <!-- Developer entries are provided only for Steering Committee members.
       For other contributors, see https://github.com/opentripplanner/OpenTripPlanner/graphs/contributors -->
    <developers>
        <developer>
            <name>Andrew Byrd</name>
            <email>andrew@fastmail.net</email>
            <organization>Conveyal</organization>
            <organizationUrl>http://conveyal.com/</organizationUrl>
        </developer>
        <developer>
            <name>David Emory</name>
            <email>david.emory@gmail.com</email>
            <organization>Conveyal</organization>
            <organizationUrl>http://conveyal.com/</organizationUrl>
        </developer>
        <developer>
            <name>Matt Conway</name>
            <email>matt@indicatrix.org</email>
            <organization>Conveyal</organization>
            <organizationUrl>http://conveyal.com/</organizationUrl>
        </developer>
        <developer>
            <name>David Novalis Turner</name>
            <email>novalis@novalis.org</email>
            <organization>Ex-OpenPlans</organization>
            <organizationUrl>http://openplans.org/</organizationUrl>
        </developer>
        <developer>
            <name>Laurent Grégoire</name>
            <email>laurent.gregoire@protonmail.ch</email>
            <organization>Mecatran</organization>
            <organizationUrl>http://www.mecatran.com/</organizationUrl>
        </developer>
        <developer>
            <name>Frank Purcell</name>
            <email>fxpurcell@gmail.com</email>
            <organization>Portland TriMet</organization>
            <organizationUrl>https://trimet.org/</organizationUrl>
        </developer>
        <developer>
            <name>Tuukka Hastrup</name>
            <email>tuukka.hastrup@hsl.fi</email>
            <organization>Helsingin Seudun Liikenne</organization>
            <organizationUrl>https://www.hsl.fi/</organizationUrl>
        </developer>
        <developer>
            <name>Jasper Hartong</name>
            <email>jasper@calendar42.com</email>
            <organization>Calendar42</organization>
            <organizationUrl>http://site.calendar42.com/</organizationUrl>
        </developer>
    </developers>

    <scm>
        <connection>scm:git:http://github.com/opentripplanner/OpenTripPlanner.git</connection>
        <developerConnection>scm:git:ssh://git@github.com/opentripplanner/OpenTripPlanner.git</developerConnection>
        <url>http://github.com/opentripplanner/OpenTripPlanner</url>
    </scm>

    <properties>
        <geotools.version>20.1</geotools.version>
        <geotools.wfs.version>16.5</geotools.wfs.version>
        <jackson.version>2.9.7</jackson.version>
        <jersey.version>2.18</jersey.version>
        <project.build.sourceEncoding>UTF-8</project.build.sourceEncoding>
    </properties>

    <distributionManagement>
        <!-- We are using Sonatype Nexus Staging instead of Maven Release plugin.
             Only a snapshot repo should be configured. Releases are done from that snapshot staging repo. -->
        <snapshotRepository>
            <id>ossrh</id>
            <url>https://oss.sonatype.org/content/repositories/snapshots</url>
        </snapshotRepository>
    </distributionManagement>

    <build>
        <!-- Filtering will perform substitution on maven-version.properties, see git commit id plugin below. -->
        <resources>
            <resource>
                <directory>src/main/resources</directory>
                <filtering>true</filtering>
            </resource>
            <resource>
                <directory>src/client</directory>
                <targetPath>client</targetPath>
                <filtering>false</filtering>
            </resource>
        </resources>
        <testResources>
            <testResource>
                <directory>src/test/resources</directory>
            </testResource>
            <testResource>
                <!-- Shell scripts to start up OTP, need to be filtered to insert the JAR file name. -->
                <!-- These are treated as testResources rather than resources to keep them out of the JAR. -->
                <!-- The staging repo will reject a JAR containing them as they use traversal paths (../..). -->
                <directory>src/scripts</directory>
                <filtering>true</filtering>
                <!-- Copy the scripts up into the root of the repo, not /target/classes -->
                <targetPath>../..</targetPath>
            </testResource>
        </testResources>
        <pluginManagement>
            <plugins>
                <!-- m2eclipse lifecycle mapping configuration. This controls which Maven build goals should
                be performed during incremental builds within the Eclipse IDE. There are sensible defaults
                for most plugins, but some others require manual configuration with <action><ignore /> or
                <action><execute /> filters. This section only affects incremental builds within Eclipse,
                not command-line Maven builds. That's why it's a pluginManagement without an accompanying plugin. -->
                <plugin>
                    <groupId>org.eclipse.m2e</groupId>
                    <artifactId>lifecycle-mapping</artifactId>
                    <version>1.0.0</version>
                    <configuration>
                        <lifecycleMappingMetadata>
                            <pluginExecutions>
                                <pluginExecution>
                                    <pluginExecutionFilter>
                                        <groupId>org.apache.maven.plugins</groupId>
                                        <artifactId>maven-dependency-plugin</artifactId>
                                        <versionRange>[1.0,)</versionRange>
                                        <goals>
                                            <goal>copy-dependencies</goal>
                                        </goals>
                                    </pluginExecutionFilter>
                                    <action>
                                        <ignore />
                                    </action>
                                </pluginExecution>
                                <pluginExecution>
                                    <pluginExecutionFilter>
                                        <groupId>pl.project13.maven</groupId>
                                        <artifactId>git-commit-id-plugin</artifactId>
                                        <versionRange>[1.0,)</versionRange>
                                        <goals>
                                            <goal>revision</goal>
                                        </goals>
                                    </pluginExecutionFilter>
                                    <action>
                                        <execute />
                                    </action>
                                </pluginExecution>
                            </pluginExecutions>
                        </lifecycleMappingMetadata>
                    </configuration>
                </plugin>
            </plugins>
        </pluginManagement>

        <plugins>
            <plugin>
                <groupId>org.apache.maven.plugins</groupId>
                <artifactId>maven-compiler-plugin</artifactId>
                <version>3.1</version>
                <configuration>
                    <!-- Target Java versions -->
                    <source>1.8</source>
                    <target>1.8</target>
                </configuration>
            </plugin>
            <plugin>
                <!-- Recommended way to deploy to OSSRH , which allows deferred manual release to Central. -->
                <groupId>org.sonatype.plugins</groupId>
                <artifactId>nexus-staging-maven-plugin</artifactId>
                <version>1.6.7</version>
                <extensions>true</extensions>
                <configuration>
                    <serverId>ossrh</serverId>
                    <nexusUrl>https://oss.sonatype.org/</nexusUrl>
                    <autoReleaseAfterClose>true</autoReleaseAfterClose>
                </configuration>
            </plugin>
            <plugin>
                <groupId>com.webcohesion.enunciate</groupId>
                <artifactId>enunciate-maven-plugin</artifactId>
                <version>2.4.0</version>
                <executions>
                    <execution>
                        <!-- override default binding to process-sources phase (enunciate generates web services). -->
                        <phase>site</phase>
                        <goals>
                            <goal>docs</goal>
                        </goals>
                    </execution>
                </executions>
                <configuration>
                    <docsDir>${project.build.directory}/site/enunciate</docsDir>
                </configuration>
            </plugin>
            <plugin>
                <!-- This plugin must be configured both here (for attach-javadoc during release)
                and in "reports" (for site generation), preferably with identical version numbers. -->
                <groupId>org.apache.maven.plugins</groupId>
                <artifactId>maven-javadoc-plugin</artifactId>
                <version>2.10.3</version>
                <configuration>
                    <!-- Turn off Java 8 strict Javadoc checking -->
                    <additionalparam>-Xdoclint:none</additionalparam>
                </configuration>
                <executions>
                    <!-- Compress Javadoc into JAR and include that JAR when deploying. -->
                    <execution>
                        <id>attach-javadocs</id>
                        <goals>
                            <goal>jar</goal>
                        </goals>
                    </execution>
                </executions>
            </plugin>
            <plugin>
                <groupId>org.apache.maven.plugins</groupId>
                <artifactId>maven-source-plugin</artifactId>
                <version>3.0.1</version>
                <executions>
                    <execution>
                        <id>attach-sources</id>
                        <goals>
                            <goal>jar-no-fork</goal>
                        </goals>
                    </execution>
                </executions>
            </plugin>
            <plugin>
                <groupId>org.apache.maven.plugins</groupId>
                <artifactId>maven-gpg-plugin</artifactId>
                <version>1.5</version>
                <executions>
                    <execution>
                        <id>sign-artifacts</id>
                        <!-- We sign in the verify phase, which means it will happen for install and deploy but not package. -->
                        <phase>verify</phase>
                        <goals>
                            <goal>sign</goal>
                        </goals>
                    </execution>
                </executions>
            </plugin>
            <plugin>
                <groupId>org.apache.maven.plugins</groupId>
                <artifactId>maven-surefire-plugin</artifactId>
                <version>2.21.0</version>
                <configuration>
                    <argLine>-Xmx2G</argLine>
                    <!-- Jenkins needs XML test reports to determine whether the build is stable. -->
                    <disableXmlReport>false</disableXmlReport>
                </configuration>
            </plugin>
            <plugin>
                <!-- Get current Git commit information for use in MavenVersion class.
                  Commit information is stored in Maven variables, which are then substituted
                  into the properties file. The plugin has a mode to generate a git.properties file,
                  but we need the Maven project version as well, so we perform substitution. -->
                <groupId>pl.project13.maven</groupId>
                <artifactId>git-commit-id-plugin</artifactId>
                <version>2.1.15</version>
                <executions>
                    <execution>
                        <goals>
                            <goal>revision</goal>
                        </goals>
                    </execution>
                </executions>
                <configuration>
                    <verbose>false</verbose>
                    <dotGitDirectory>${project.basedir}.git</dotGitDirectory>
                    <failOnNoGitDirectory>false</failOnNoGitDirectory>
                    <failOnUnableToExtractRepoInfo>false</failOnUnableToExtractRepoInfo>
                </configuration>
            </plugin>

            <!-- There used to be a dependency-plugin:copy-dependencies plugin entry
              here, but the shade-plugin will explode the dependencies even if they aren't
              manually copied in. -->

            <plugin>
                <!-- We want to create a standalone jar that can be run on the command
                  line. Java does not really allow this - you cannot place jars inside of jars.
                  You must either provide all the dependency jars to the user (usually lib/
                  under the directory containing the runnable jar) or explode all the jars
                  and repackage them into a single jar. The problem is that while class files
                  are nicely organized into the package namespace and should not collide, the
                  META-INF directories of the jars will collide. Maven's standard assembly
                  plugin does not account for this and will just clobber metadata. This then
                  causes runtime errors, particularly with Spring. Instead, we use the shade
                  plugin which has transformers that will for example append files of the same
                  name rather than overwrite them in the combined JAR. NB: Don't use a version
                  of the shade plugin older than 1.3.2, as it fixed MSHADE-76 (files not merged
                  properly if some input files are missing a terminating newline) -->
                <groupId>org.apache.maven.plugins</groupId>
                <artifactId>maven-shade-plugin</artifactId>
                <version>2.2</version>
                <executions>
                    <execution>
                        <phase>package</phase>
                        <goals>
                            <goal>shade</goal>
                        </goals>
                        <configuration>
                            <filters>
                                <filter>
                                    <!-- exclude signatures from merged JAR to avoid invalid signature messages -->
                                    <artifact>*:*</artifact>
                                    <excludes>
                                        <exclude>META-INF/*.SF</exclude>
                                        <exclude>META-INF/*.DSA</exclude>
                                        <exclude>META-INF/*.RSA</exclude>
                                    </excludes>
                                </filter>
                            </filters>
                            <!-- The shaded JAR will not be the main artifact for the project, it will be attached
                              for deployment in the way source and docs are. -->
                            <shadedArtifactAttached>true</shadedArtifactAttached>
                            <shadedClassifierName>shaded</shadedClassifierName>
                            <!-- MinimizeJar removes unused classes, (classes not imported explicitly by name).
                              We have eliminated most Jersey auto-scanning, but there is still some need for include
                              filters to force-include classes that are dynamically loaded by name/auto-scanned. -->
                            <!-- This roughly halves the size of the OTP JAR, bringing it down to around 20 MB.
                              <minimizeJar>true</minimizeJar>
                              <filters> <filter> <artifact>com.sun.jersey:*</artifact> <includes> <include>**</include>
                              </includes> </filter> <filter> <artifact>org.opentripplanner:*</artifact>
                              <includes> <include>**</include> </includes> </filter> </filters> -->
                            <transformers>
                                <transformer implementation="org.apache.maven.plugins.shade.resource.ServicesResourceTransformer" />
                                <transformer implementation="org.apache.maven.plugins.shade.resource.ManifestResourceTransformer">
                                    <manifestEntries>
                                        <Main-Class>org.opentripplanner.standalone.OTPMain</Main-Class>
                                        <!-- The ImageIO lines allow some image reader plugins to work
                                             https://stackoverflow.com/questions/7051603/jai-vendorname-null#18495658 -->
                                        <Specification-Title>Java Advanced Imaging Image I/O
                                            Tools
                                        </Specification-Title>
                                        <Specification-Version>1.1</Specification-Version>
                                        <Specification-Vendor>Sun Microsystems, Inc.</Specification-Vendor>
                                        <Implementation-Title>com.sun.media.imageio</Implementation-Title>
                                        <Implementation-Version>1.1</Implementation-Version>
                                        <Implementation-Vendor>Sun Microsystems, Inc.</Implementation-Vendor>
                                        <Extension-Name>com.sun.media.imageio</Extension-Name>
                                    </manifestEntries>
                                </transformer>
                            </transformers>
                        </configuration>
                    </execution>
                </executions>
            </plugin>
        </plugins>
    </build>

    <reporting>
        <!--
        Reporting plugin versions cannot be managed with entries in <build><plugins><pluginmanagement>
        but would need a separate <reporting><plugins><pluginmanagement> section.
        -->
        <plugins>
            <plugin>
                <groupId>org.apache.maven.plugins</groupId>
                <artifactId>maven-project-info-reports-plugin</artifactId>
                <version>2.7</version>
                <reportSets>
                    <reportSet>
                        <reports>
                            <!-- empty: disable project-info reports -->
                        </reports>
                    </reportSet>
                </reportSets>
            </plugin>
            <plugin>
                <!-- This plugin must be configured both here (for site generation) and in "build"
                (for attach-javadoc during release), preferably with identical version numbers. -->
                <groupId>org.apache.maven.plugins</groupId>
                <artifactId>maven-javadoc-plugin</artifactId>
                <version>2.10.3</version>
                <configuration>
                    <!-- Turn off Java 8 strict Javadoc checking -->
                    <additionalparam>-Xdoclint:none</additionalparam>
                </configuration>
                <reportSets>
                    <reportSet>
                        <reports>
                            <!-- enable only aggregate-level javadoc generation -->
                            <report>aggregate</report>
                        </reports>
                    </reportSet>
                </reportSets>
            </plugin>
        </plugins>
    </reporting>

    <repositories>
        <!-- Hack to force maven to check central first. Maven central is inherited from the superpom,
          but ends up at the end of the list. Though most of the time the artifact is in central,
          Maven tries to download from every other repository and fails before checking central.
          Do not change the id from central2 to central, otherwise the entry will be ignored. -->
        <repository>
            <id>central2</id>
            <name>check central first to avoid a lot of not found warnings</name>
            <url>https://repo1.maven.org/maven2</url>
        </repository>
        <repository>
            <id>download.java.net</id>
            <name>Java.net Repository for Maven</name>
            <url>http://download.java.net/maven/2/</url>
        </repository>
        <repository>
            <id>osgeo</id>
            <name>Open Source Geospatial Foundation Repository</name>
            <url>http://download.osgeo.org/webdav/geotools/</url>
        </repository>
        <repository>
            <id>axis</id>
            <name>axis</name>
            <url>https://people.apache.org/repo/m1-ibiblio-rsync-repository/org.apache.axis2/</url>
        </repository>
        <repository>
          <id>sonatype-oss</id>
          <name>Sonatype OSS</name>
          <url>https://oss.sonatype.org/content/repositories/snapshots/</url>
        </repository>
        <repository>
            <id>conveyal</id>
            <name>Conveyal Maven Repository</name>
            <url>https://maven.conveyal.com/</url>
        </repository>
        <repository>
            <id>onebusaway-releases</id>
            <name>Onebusaway Releases Repo</name>
            <url>http://nexus.onebusaway.org/content/repositories/releases/</url>
        </repository>
    </repositories>

    <dependencies>
        <!-- Logging library, implements slf4j logging API -->
        <dependency>
            <groupId>ch.qos.logback</groupId>
            <artifactId>logback-classic</artifactId>
            <version>1.0.13</version>
        </dependency>
        <!-- Jersey uses java.util logging, redirect it to slf4j API (we use the Logback implementation) -->
        <dependency>
            <groupId>org.slf4j</groupId>
            <artifactId>jul-to-slf4j</artifactId>
            <version>1.7.6</version>
        </dependency>
        <!-- GEOTOOLS AND JTS TOPOLOGY: geometry, rasters and projections. -->
        <!-- GEOTOOLS includes JTS as a transitive dependency. -->
        <dependency>
            <groupId>org.geotools</groupId>
            <artifactId>gt-geojson</artifactId>
            <version>${geotools.version}</version>
        </dependency>
        <dependency>
            <groupId>org.geotools</groupId>
            <artifactId>gt-referencing</artifactId>
            <version>${geotools.version}</version>
        </dependency>
        <dependency>
            <groupId>org.geotools</groupId>
            <artifactId>gt-referencing3D</artifactId>
            <version>${geotools.version}</version>
        </dependency>
        <dependency>
            <groupId>org.geotools</groupId>
            <artifactId>gt-coverage</artifactId>
            <version>${geotools.version}</version>
        </dependency>
        <dependency>
            <groupId>org.geotools</groupId>
            <artifactId>gt-arcgrid</artifactId>
            <version>${geotools.version}</version>
        </dependency>
        <dependency>
            <groupId>org.geotools</groupId>
            <artifactId>gt-shapefile</artifactId>
            <version>${geotools.version}</version>
        </dependency>
        <dependency>
            <groupId>org.geotools</groupId>
            <artifactId>gt-geotiff</artifactId>
            <version>${geotools.version}</version>
        </dependency>
        <dependency>
            <groupId>org.geotools</groupId>
            <artifactId>gt-opengis</artifactId>
            <version>${geotools.version}</version>
        </dependency>
        <dependency>
            <groupId>org.geotools</groupId>
            <artifactId>gt-wfs</artifactId>
            <version>${geotools.wfs.version}</version>
        </dependency>
        <!-- provides EPSG database for projections (shapefile loading) -->
        <dependency>
            <groupId>org.geotools</groupId>
            <artifactId>gt-epsg-hsql</artifactId>
            <version>${geotools.version}</version>
        </dependency>

        <!-- TODO: this should be replaced by Jackson serialization -->
        <dependency>
            <groupId>de.grundid.opendatalab</groupId>
            <artifactId>geojson-jackson</artifactId>
            <version>1.2</version>
            <!-- We explicitly exclude jackson-core/databind as we use a more recent
                 version than the one geojson-jackson depends on, and the two seems to
                 be somehow incompatible. -->
            <exclusions>
                <exclusion>
                    <groupId>com.fasterxml.jackson.core</groupId>
                    <artifactId>jackson-core</artifactId>
                </exclusion>
                <exclusion>
                    <groupId>com.fasterxml.jackson.core</groupId>
                    <artifactId>jackson-databind</artifactId>
                </exclusion>
            </exclusions>
        </dependency>

        <!-- TESTING -->
        <dependency>
            <groupId>junit</groupId>
            <artifactId>junit</artifactId>
            <version>4.12</version>
            <scope>test</scope>
        </dependency>
        <dependency>
            <groupId>org.mockito</groupId>
            <artifactId>mockito-all</artifactId>
            <version>1.10.19</version>
            <scope>test</scope>
        </dependency>
<<<<<<< HEAD
        <!-- wiremock is used to mock http requests -->
        <dependency>
            <groupId>com.github.tomakehurst</groupId>
            <artifactId>wiremock-standalone</artifactId>
            <version>2.14.0</version>
            <scope>test</scope>
        </dependency>

=======
        <!-- Provides some shared serializers for Kryo. Introduces transitive dependencies on Guava, Trove, and Kryo. -->
        <!-- Also provides classes for testing that a round trip through serialization reproduces the same network. -->
        <dependency>
            <groupId>com.conveyal</groupId>
            <artifactId>kryo-tools</artifactId>
            <version>1.2.0</version>
        </dependency>
>>>>>>> 0267877a
        <!-- Jersey annontation-driven REST web services (JAX-RS implementation) -->
        <dependency>
            <groupId>org.glassfish.jersey.core</groupId>
            <artifactId>jersey-server</artifactId>
            <version>${jersey.version}</version>
        </dependency>
        <dependency>
            <groupId>org.glassfish.jersey.media</groupId>
            <artifactId>jersey-media-multipart</artifactId>
            <version>${jersey.version}</version>
        </dependency>
        <!-- Deploy Jersey apps in stand-alone Grizzly server instead of a servlet container. -->
        <dependency>
            <groupId>org.glassfish.jersey.containers</groupId>
            <artifactId>jersey-container-grizzly2-http</artifactId>
            <version>${jersey.version}</version>
        </dependency>

        <!-- Jackson modules. -->
        <dependency>
           <groupId>com.fasterxml.jackson.core</groupId>
           <artifactId>jackson-core</artifactId>
            <version>${jackson.version}</version>
        </dependency>
        <dependency>
           <groupId>com.fasterxml.jackson.core</groupId>
           <artifactId>jackson-databind</artifactId>
            <version>${jackson.version}</version>
        </dependency>
        <!-- Jackson modules to serialize Jersey response objects to JSON. -->
        <dependency>
            <groupId>com.fasterxml.jackson.jaxrs</groupId>
            <artifactId>jackson-jaxrs-json-provider</artifactId>
            <version>${jackson.version}</version>
        </dependency>
        <!-- Jackson modules to serialize Jersey response objects to XML. -->
        <dependency>
            <groupId>com.fasterxml.jackson.jaxrs</groupId>
            <artifactId>jackson-jaxrs-xml-provider</artifactId>
            <version>${jackson.version}</version>
        </dependency>

        <!-- Asynchronous Websocket-capable client, for message-driven incremental GTFS-RT -->
        <!-- AsyncHttpClient Websockets need a newer version of Grizzly than Jersey does. -->
        <dependency>
            <groupId>com.ning</groupId>
            <artifactId>async-http-client</artifactId>
            <version>1.8.12</version>
        </dependency>

        <!-- OTHER DEPENDENCIES -->
        <dependency>
            <groupId>javax.servlet</groupId>
            <artifactId>servlet-api</artifactId>
            <version>2.5</version>
            <scope>provided</scope> <!-- this dependency is provided by the servlet container -->
        </dependency>
        <dependency>
            <groupId>javax.annotation</groupId>
            <artifactId>jsr250-api</artifactId>
            <version>1.0</version>
        </dependency>
        <dependency>
            <groupId>javax.inject</groupId>
            <artifactId>javax.inject</artifactId>
            <version>1</version>
        </dependency>
        <!-- OBA GTFS loader -->
        <dependency>
            <groupId>org.onebusaway</groupId>
            <artifactId>onebusaway-gtfs</artifactId>
            <version>1.3.41</version>
        </dependency>
        <!-- Processing is used for the debug GUI (though we could probably use just Java2D) -->
        <dependency>
            <groupId>org.processing</groupId>
            <artifactId>core</artifactId>
            <version>1.0.7</version>
        </dependency>
        <!-- Google Protocol Buffers compact binary serialization format -->
        <dependency>
            <groupId>com.google.protobuf</groupId>
            <artifactId>protobuf-java</artifactId>
            <version>2.6.1</version>
            <type>jar</type>
            <scope>compile</scope>
        </dependency>
        <!-- Joda Time is a widely used replacement for flaky Java time classes. -->
        <dependency>
            <groupId>joda-time</groupId>
            <artifactId>joda-time</artifactId>
            <version>2.1</version>
        </dependency>
        <!-- PNGJ is used for making Analyst TimeGrids-->
        <dependency>
            <groupId>ar.com.hjg</groupId>
            <artifactId>pngj</artifactId>
            <version>2.0.1</version>
        </dependency>
        <!-- FlexJSON deserializes JSON in Nominatim/Yahoo/Google geocoder modules. -->
        <!-- Could be done with Jackson JSON trees. -->
        <dependency>
            <groupId>net.sf.flexjson</groupId>
            <artifactId>flexjson</artifactId>
            <version>2.0</version>
        </dependency>
        <!-- Apache Axis: Used in NEDDownloader to fetch elevation tiles. -->
        <dependency>
            <groupId>org.apache.axis</groupId>
            <artifactId>axis</artifactId>
            <version>1.4</version>
        </dependency>
        <!-- Apache Axis: Used in NEDDownloader to fetch elevation tiles. -->
        <dependency>
            <groupId>org.apache.axis</groupId>
            <artifactId>axis-jaxrpc</artifactId>
            <version>1.4</version>
        </dependency>
        <dependency>
            <groupId>org.apache.commons</groupId>
            <artifactId>commons-compress</artifactId>
            <version>1.18</version>
        </dependency>
        <dependency>
            <groupId>commons-discovery</groupId>
            <artifactId>commons-discovery</artifactId>
            <version>0.4</version>
        </dependency>
        <!-- Used in DegreeGridNEDTileSource to fetch tiles from Amazon S3 -->
        <dependency>
            <groupId>net.java.dev.jets3t</groupId>
            <artifactId>jets3t</artifactId>
            <version>0.8.1</version>
        </dependency>
        <!-- OpenStreetMap protobuf (PBF) definitions -->
        <dependency>
            <groupId>crosby.binary</groupId>
            <artifactId>osmpbf</artifactId>
            <version>1.3.4-SNAPSHOT</version>
        </dependency>
        <!-- Command line parameter parsing -->
        <dependency>
            <groupId>com.beust</groupId>
            <artifactId>jcommander</artifactId>
            <version>1.30</version>
        </dependency>
        <!-- CSV parser -->
        <dependency>
            <groupId>net.sourceforge.javacsv</groupId>
            <artifactId>javacsv</artifactId>
            <version>2.0</version>
        </dependency>
        <dependency>
            <groupId>org.apache.httpcomponents</groupId>
            <artifactId>httpclient</artifactId>
            <version>4.5.5</version>
        </dependency>
        <dependency>
          <groupId>commons-codec</groupId>
          <artifactId>commons-codec</artifactId>
          <version>1.11</version>
        </dependency>
        <dependency>
            <groupId>org.apache.commons</groupId>
            <artifactId>commons-math3</artifactId>
            <version>3.6.1</version>
        </dependency>

        <!-- Lucene for sophisticated text search -->
        <dependency>
            <groupId>org.apache.lucene</groupId>
            <artifactId>lucene-core</artifactId>
            <version>4.7.1</version>
        </dependency>
        <dependency>
            <groupId>org.apache.lucene</groupId>
            <artifactId>lucene-queries</artifactId>
            <version>4.7.1</version>
        </dependency>
        <dependency>
            <groupId>org.apache.lucene</groupId>
            <artifactId>lucene-analyzers-common</artifactId>
            <version>4.7.1</version>
        </dependency>
        <dependency>
            <groupId>org.apache.lucene</groupId>
            <artifactId>lucene-queryparser</artifactId>
            <version>4.7.1</version>
        </dependency>
        <dependency>
            <groupId>com.graphql-java</groupId>
            <artifactId>graphql-java</artifactId>
            <version>2.2.0</version>
        </dependency>
        <!-- Provides annotations like XmlElement indicating how classes should be serialized -->
        <dependency>
            <groupId>javax.xml.bind</groupId>
            <artifactId>jaxb-api</artifactId>
            <version>2.3.1</version>
        </dependency>
        <!-- Support for OTP scripting -->
        <dependency>
            <groupId>bsf</groupId>
            <artifactId>bsf</artifactId>
            <version>2.4.0</version>
        </dependency>
    </dependencies>
</project><|MERGE_RESOLUTION|>--- conflicted
+++ resolved
@@ -548,7 +548,6 @@
             <version>1.10.19</version>
             <scope>test</scope>
         </dependency>
-<<<<<<< HEAD
         <!-- wiremock is used to mock http requests -->
         <dependency>
             <groupId>com.github.tomakehurst</groupId>
@@ -556,8 +555,6 @@
             <version>2.14.0</version>
             <scope>test</scope>
         </dependency>
-
-=======
         <!-- Provides some shared serializers for Kryo. Introduces transitive dependencies on Guava, Trove, and Kryo. -->
         <!-- Also provides classes for testing that a round trip through serialization reproduces the same network. -->
         <dependency>
@@ -565,7 +562,6 @@
             <artifactId>kryo-tools</artifactId>
             <version>1.2.0</version>
         </dependency>
->>>>>>> 0267877a
         <!-- Jersey annontation-driven REST web services (JAX-RS implementation) -->
         <dependency>
             <groupId>org.glassfish.jersey.core</groupId>
