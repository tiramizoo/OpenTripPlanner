--- conflicted
+++ resolved
@@ -144,14 +144,14 @@
      * An extra penalty added on transfers (i.e. all boardings except the first one).
      * Not to be confused with bikeBoardCost and walkBoardCost, which are the cost of boarding a
      * vehicle with and without a bicycle. The boardCosts are used to model the 'usual' perceived
-     * cost of using a transit vehicle, and the transferPenalty is used when a user requests even 
-     * less transfers. In the latter case, we don't actually optimize for fewest transfers, as this 
-     * can lead to absurd results. Consider a trip in New York from Grand Army 
-     * Plaza (the one in Brooklyn) to Kalustyan's at noon. The true lowest transfers route is to 
-     * wait until midnight, when the 4 train runs local the whole way. The actual fastest route is 
+     * cost of using a transit vehicle, and the transferPenalty is used when a user requests even
+     * less transfers. In the latter case, we don't actually optimize for fewest transfers, as this
+     * can lead to absurd results. Consider a trip in New York from Grand Army
+     * Plaza (the one in Brooklyn) to Kalustyan's at noon. The true lowest transfers route is to
+     * wait until midnight, when the 4 train runs local the whole way. The actual fastest route is
      * the 2/3 to the 4/5 at Nevins to the 6 at Union Square, which takes half an hour.
-     * Even someone optimizing for fewest transfers doesn't want to wait until midnight. Maybe they 
-     * would be willing to walk to 7th Ave and take the Q to Union Square, then transfer to the 6. 
+     * Even someone optimizing for fewest transfers doesn't want to wait until midnight. Maybe they
+     * would be willing to walk to 7th Ave and take the Q to Union Square, then transfer to the 6.
      * If this takes less than optimize_transfer_penalty seconds, then that's what we'll return.
      */
     public int transferPenalty = 0;
@@ -164,7 +164,7 @@
 
     /** Used instead of walk reluctance for stairs */
     public double stairsReluctance = 2.0;
-    
+
     /** Multiplicative factor on expected turning time. */
     public double turnReluctance = 1.0;
 
@@ -260,14 +260,14 @@
     public HashMap<FeedScopedId, BannedStopSet> bannedTrips = new HashMap<FeedScopedId, BannedStopSet>();
 
     /** Do not use certain stops. See for more information the bannedStops property in the RoutingResource class. */
-    public StopMatcher bannedStops = StopMatcher.emptyMatcher(); 
-    
+    public StopMatcher bannedStops = StopMatcher.emptyMatcher();
+
     /** Do not use certain stops. See for more information the bannedStopsHard property in the RoutingResource class. */
     public StopMatcher bannedStopsHard = StopMatcher.emptyMatcher();
-    
+
     /** Set of preferred routes by user. */
     public RouteMatcher preferredRoutes = RouteMatcher.emptyMatcher();
-    
+
     /** Set of preferred agencies by user. */
     public HashSet<String> preferredAgencies = new HashSet<String>();
 
@@ -279,7 +279,7 @@
 
     /** Set of unpreferred routes for given user. */
     public RouteMatcher unpreferredRoutes = RouteMatcher.emptyMatcher();
-    
+
     /** Set of unpreferred agencies for given user. */
     public HashSet<String> unpreferredAgencies = new HashSet<String>();
 
@@ -304,8 +304,8 @@
     public int maxTransfers = 2;
 
     /**
-     * Extensions to the trip planner will require additional traversal options beyond the default 
-     * set. We provide an extension point for adding arbitrary parameters with an 
+     * Extensions to the trip planner will require additional traversal options beyond the default
+     * set. We provide an extension point for adding arbitrary parameters with an
      * extension-specific key.
      */
     public Map<Object, Object> extensions = new HashMap<Object, Object>();
@@ -314,7 +314,7 @@
     public int nonpreferredTransferPenalty = 180;
 
     /**
-     * For the bike triangle, how important time is. 
+     * For the bike triangle, how important time is.
      * triangleTimeFactor+triangleSlopeFactor+triangleSafetyFactor == 1
      */
     public double triangleTimeFactor;
@@ -371,7 +371,7 @@
      */
     // 2.9 m/s/s: 0 mph to 65 mph in 10 seconds
     public double carAccelerationSpeed = 2.9;
-    
+
     /**
      * When true, realtime updates are ignored during this search.
      */
@@ -510,7 +510,7 @@
      * RoutingContexts for everything because in some testing and graph building situations we need to build a bunch of
      * initial states with different times and vertices from a single TraverseOptions, without setting all the transit
      * context or building temporary vertices (with all the exception-throwing checks that entails).
-     * 
+     *
      * While they are conceptually separate, TraverseOptions does maintain a reference to its accompanying
      * RoutingContext (and vice versa) so that both do not need to be passed/injected separately into tight inner loops
      * within routing algorithms. These references should be set to null when the request scope is torn down -- the
@@ -521,7 +521,7 @@
 
     /** A transit stop that this trip must start from */
     public FeedScopedId startingTransitStopId;
-    
+
     /** A trip where this trip must start from (depart-onboard routing) */
     public FeedScopedId startingTransitTripId;
 
@@ -640,7 +640,6 @@
     // units are in milliseconds
     public long searchTimeout = -1;
 
-<<<<<<< HEAD
     /** Time to rent a car */
     public int carRentalPickupTime = 120;
 
@@ -669,7 +668,7 @@
     // setting of allowing a dropoff anywhere regardless of a compatible car rental region
     //  (ie planning a trip with a rental car with the intent to keep the car and drive it later)
     public boolean allowCarRentalDropoffOutsideCarRentalRegion = false;
-=======
+
     /**
      * Keep track of epoch time the request was created by OTP. This is currently only used by the
      * GTFS-Flex implementation.
@@ -682,7 +681,6 @@
      * is usable is 2:00pm.
      */
     public long clockTimeSec;
->>>>>>> 9505b608
 
     /* CONSTRUCTORS */
 
@@ -821,7 +819,7 @@
     public IntersectionTraversalCostModel getIntersectionTraversalCostModel() {
         return traversalCostModel;
     }
-    
+
     /** @return the (soft) maximum walk distance */
     // If transit is not to be used and this is a point to point search
     // or one with soft walk limiting, disable walk limit.
@@ -829,10 +827,10 @@
         if (modes.isTransit() || (batch && !softWalkLimiting)) {
             return maxWalkDistance;
         } else {
-            return Double.MAX_VALUE;            
-        }
-    }
-    
+            return Double.MAX_VALUE;
+        }
+    }
+
     public void setWalkBoardCost(int walkBoardCost) {
         if (walkBoardCost < 0) {
             this.walkBoardCost = 0;
@@ -841,7 +839,7 @@
             this.walkBoardCost = walkBoardCost;
         }
     }
-    
+
     public void setBikeBoardCost(int bikeBoardCost) {
         if (bikeBoardCost < 0) {
             this.bikeBoardCost = 0;
@@ -850,7 +848,7 @@
             this.bikeBoardCost = bikeBoardCost;
         }
     }
-    
+
     public void setPreferredAgencies(String s) {
         if (!s.isEmpty()) {
             preferredAgencies = new HashSet<>();
@@ -866,7 +864,7 @@
             preferredRoutes = RouteMatcher.emptyMatcher();
         }
     }
-    
+
     public void setOtherThanPreferredRoutesPenalty(int penalty) {
         if(penalty < 0) penalty = 0;
         this.otherThanPreferredRoutesPenalty = penalty;
