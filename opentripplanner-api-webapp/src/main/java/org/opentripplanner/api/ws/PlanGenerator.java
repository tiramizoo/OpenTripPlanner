/* This program is free software: you can redistribute it and/or
 modify it under the terms of the GNU Lesser General Public License
 as published by the Free Software Foundation, either version 3 of
 the License, or (props, at your option) any later version.

 This program is distributed in the hope that it will be useful,
 but WITHOUT ANY WARRANTY; without even the implied warranty of
 MERCHANTABILITY or FITNESS FOR A PARTICULAR PURPOSE.  See the
 GNU General Public License for more details.

 You should have received a copy of the GNU General Public License
 along with this program.  If not, see <http://www.gnu.org/licenses/>. */

package org.opentripplanner.api.ws;

import java.util.ArrayList;
import java.util.Calendar;
import java.util.Collection;
import java.util.Date;
import java.util.List;
import java.util.Set;
import java.util.TimeZone;

import org.onebusaway.gtfs.model.Agency;
import org.onebusaway.gtfs.model.Trip;
import org.onebusaway.gtfs.model.calendar.CalendarServiceData;
import org.opentripplanner.api.model.Itinerary;
import org.opentripplanner.api.model.Leg;
import org.opentripplanner.api.model.Place;
import org.opentripplanner.api.model.RelativeDirection;
import org.opentripplanner.api.model.TripPlan;
import org.opentripplanner.api.model.WalkStep;
import org.opentripplanner.common.geometry.DirectionUtils;
import org.opentripplanner.common.geometry.PackedCoordinateSequence;
import org.opentripplanner.routing.core.EdgeNarrative;
import org.opentripplanner.routing.core.State;
import org.opentripplanner.routing.core.TraverseMode;
import org.opentripplanner.routing.core.TraverseOptions;
import org.opentripplanner.routing.graph.Edge;
import org.opentripplanner.routing.edgetype.Dwell;
import org.opentripplanner.routing.edgetype.EdgeWithElevation;
import org.opentripplanner.routing.edgetype.Hop;
import org.opentripplanner.routing.edgetype.LegSwitchingEdge;
import org.opentripplanner.routing.edgetype.PatternDwell;
import org.opentripplanner.routing.edgetype.PatternHop;
import org.opentripplanner.routing.edgetype.PatternInterlineDwell;
import org.opentripplanner.routing.edgetype.FreeEdge;
import org.opentripplanner.routing.edgetype.ElevatorAlightEdge;
import org.opentripplanner.routing.edgetype.PreBoardEdge;
import org.opentripplanner.routing.edgetype.PreAlightEdge;
import org.opentripplanner.routing.edgetype.PlainStreetEdge;
import org.opentripplanner.routing.edgetype.TinyTurnEdge;
import org.opentripplanner.routing.error.PathNotFoundException;
import org.opentripplanner.routing.error.TrivialPathException;
import org.opentripplanner.routing.error.VertexNotFoundException;
import org.opentripplanner.routing.graph.Graph;
import org.opentripplanner.routing.graph.Vertex;
import org.opentripplanner.routing.patch.Alert;
import org.opentripplanner.routing.services.FareService;
import org.opentripplanner.routing.services.PathService;
import org.opentripplanner.routing.services.TransitIndexService;
import org.opentripplanner.routing.spt.GraphPath;
import org.opentripplanner.routing.vertextype.TransitVertex;
import org.opentripplanner.util.PolylineEncoder;
import org.slf4j.Logger;
import org.slf4j.LoggerFactory;
import org.springframework.beans.factory.annotation.Autowired;
import org.springframework.context.annotation.Scope;
import org.springframework.stereotype.Service;

import com.vividsolutions.jts.geom.Coordinate;
import com.vividsolutions.jts.geom.Geometry;
import com.vividsolutions.jts.geom.GeometryFactory;

@Service @Scope("singleton")
public class PlanGenerator {

    private static final Logger LOG = LoggerFactory.getLogger(PlanGenerator.class);

    private GeometryFactory geometryFactory = new GeometryFactory();

<<<<<<< HEAD
    @Autowired public PathService pathService;
    
    /** Generates a TripPlan from a Request */
    public TripPlan generate(TraverseOptions options) {
=======
    private TransitIndexService transitIndex;

    private Graph graph;

    public PlanGenerator(Request request, PathServiceFactory pathServiceFactory) {
        this.request = request;
        pathService = pathServiceFactory.getPathService(request.getRouterId());
        graph = pathService.getGraphService().getGraph();
        transitIndex = graph.getService(TransitIndexService.class);
        fareService = graph.getService(FareService.class);
    }

    /**
     * Generates a TripPlan from a Request;
     * 
     */
    public TripPlan generate() {

        TraverseOptions options = getOptions(request);
>>>>>>> a365d6e9

        // TODO: this seems to only check the endpoints, which are usually auto-generated
        //if ( ! options.isAccessible())
        //    throw new LocationNotAccessible();

        /* try to plan the trip */
        List<GraphPath> paths = null;
        boolean tooSloped = false;
        try {
            paths = pathService.getPaths(options);
            if (paths == null && options.getWheelchair()) {
                // There are no paths that meet the user's slope restrictions.
                // Try again without slope restrictions (and warn user).
                options.maxSlope = Double.MAX_VALUE;
                paths = pathService.getPaths(options);
                tooSloped = true;
            }
        } catch (VertexNotFoundException e) {
            LOG.info("Vertex not found: " + options.getFrom() + " : " + options.getTo(), e);
            throw e;
        }

        if (paths == null || paths.size() == 0) {
            LOG.info("Path not found: " + options.getFrom() + " : " + options.getTo());
            throw new PathNotFoundException();
        }

        TripPlan plan = generatePlan(paths, options);
        if (plan != null) {
            for (Itinerary i : plan.itinerary) {
                i.tooSloped = tooSloped;
                /* fix up from/to on first/last legs */
                if (i.legs.size() == 0) {
                    LOG.warn("itinerary has no legs");
                    continue;
                }
                Leg firstLeg = i.legs.get(0);
                firstLeg.from.orig = options.getFromName();
                Leg lastLeg = i.legs.get(i.legs.size() - 1);
                lastLeg.to.orig = options.getToName();
            }
        }

        return plan;
    }

    /**
     * Generates a TripPlan from a set of paths
     */
    public TripPlan generatePlan(List<GraphPath> paths, TraverseOptions request) {

        GraphPath exemplar = paths.get(0);
        Vertex tripStartVertex = exemplar.getStartVertex();
        Vertex tripEndVertex = exemplar.getEndVertex();
        String startName = tripStartVertex.getName();
        String endName = tripEndVertex.getName();

        // Use vertex labels if they don't have names
        if (startName == null) {
            startName = tripStartVertex.getLabel();
        }
        if (endName == null) {
            endName = tripEndVertex.getLabel();
        }
        Place from = new Place(tripStartVertex.getX(), tripStartVertex.getY(), startName);
        Place to = new Place(tripEndVertex.getX(), tripEndVertex.getY(), endName);

        TripPlan plan = new TripPlan(from, to, request.getDateTime());

        for (GraphPath path : paths) {
            Itinerary itinerary = generateItinerary(path, request.getShowIntermediateStops());
            plan.addItinerary(itinerary);
        }
        return plan;
    }

    /**
     * Generate an itinerary from a @{link GraphPath}. The algorithm here is to walk over each state
     * in the graph path, accumulating geometry, time, and length data from the incoming edge. When
     * the incoming edge and outgoing edge have different modes (or when a vehicle changes names due
     * to interlining) a new leg is generated. Street legs undergo an additional processing step to
     * generate turn-by-turn directions.
     * 
     * @param path
     * @param showIntermediateStops whether intermediate stops are included in the generated
     *        itinerary
     * @return itinerary
     */
    private Itinerary generateItinerary(GraphPath path, boolean showIntermediateStops) {
        Graph graph = path.getRoutingContext().graph;
        TransitIndexService transitIndex = graph.getService(TransitIndexService.class);

        Itinerary itinerary = makeEmptyItinerary(path);
        EdgeNarrative postponedAlerts = null;
        Leg leg = null;
        CoordinateArrayListSequence coordinates = new CoordinateArrayListSequence();
        double previousElevation = Double.MAX_VALUE;
        int startWalk = -1;
        int i = -1;
        PlanGenState pgstate = PlanGenState.START;
        String nextName = null;
        for (State state : path.states) {
            i += 1;
            Edge backEdge = state.getBackEdge();
            EdgeNarrative backEdgeNarrative = state.getBackEdgeNarrative();
            if (backEdge == null) {
                continue;
            }

            TraverseMode mode = backEdgeNarrative.getMode();
            if (mode != null) {
                long dt = state.getAbsTimeDeltaSec();
                if (mode == TraverseMode.BOARDING || mode == TraverseMode.ALIGHTING
                        || mode == TraverseMode.STL) {
                    itinerary.waitingTime += dt;
                } else if (mode.isOnStreetNonTransit()) {
                    itinerary.walkDistance += backEdgeNarrative.getDistance();
                    itinerary.walkTime += dt;
                } else if (mode.isTransit()) {
                    itinerary.transitTime += dt;
                }
            }

            if (backEdge instanceof FreeEdge) {
                if (backEdge instanceof PreBoardEdge) {
                    // Add boarding alerts to the next leg
                    postponedAlerts = backEdgeNarrative;
                } else if (backEdge instanceof PreAlightEdge) {
                    // Add alighting alerts to the previous leg
                    addNotesToLeg(itinerary.legs.get(itinerary.legs.size() - 1), backEdgeNarrative);
                }
                continue;
            }

            if (backEdge instanceof EdgeWithElevation) {
                PackedCoordinateSequence profile = ((EdgeWithElevation) backEdge)
                        .getElevationProfile();
                previousElevation = applyElevation(profile, itinerary, previousElevation);
            }

            switch (pgstate) {
            case START:
                if (mode == TraverseMode.WALK) {
                    pgstate = PlanGenState.WALK;
                    leg = makeLeg(itinerary, state);
                    leg.from.orig = nextName;
                    startWalk = i;
                } else if (mode == TraverseMode.BICYCLE) {
                    pgstate = PlanGenState.BICYCLE;
                    leg = makeLeg(itinerary, state);
                    leg.from.orig = nextName;
                    startWalk = i;
                } else if (mode == TraverseMode.CAR) {
                    pgstate = PlanGenState.CAR;
                    leg = makeLeg(itinerary, state);
                    leg.from.orig = nextName;
                    startWalk = i;
                } else if (mode == TraverseMode.BOARDING) {
                    // this itinerary starts with transit
                    pgstate = PlanGenState.PRETRANSIT;
                    leg = makeLeg(itinerary, state);
                    leg.from.orig = nextName;
                    startWalk = -1;
                } else if (mode == TraverseMode.STL) {
                    // this comes after an alight; do nothing
                } else if (mode == TraverseMode.TRANSFER) {
                    // handle the whole thing in one step
                    leg = makeLeg(itinerary, state);
                    coordinates = new CoordinateArrayListSequence();
                    coordinates.add(state.getBackState().getVertex().getCoordinate());
                    coordinates.add(state.getVertex().getCoordinate());
                    finalizeLeg(leg, state, path.states, i, i, coordinates);
                    coordinates.clear();
                } else {
                    LOG.error("Unexpected state (in START): " + mode);
                }
                break;
            case WALK:
                if (leg == null) {
                    leg = makeLeg(itinerary, state);
                }
                if (mode == TraverseMode.WALK) {
                    // do nothing
                } else if (mode == TraverseMode.BICYCLE) {
                    finalizeLeg(leg, state, path.states, startWalk, i, coordinates);
                    startWalk = i;
                    leg = makeLeg(itinerary, state);
                    pgstate = PlanGenState.BICYCLE;
                } else if (mode == TraverseMode.STL) {
                    finalizeLeg(leg, state, path.states, startWalk, i, coordinates);
                    leg = null;
                    pgstate = PlanGenState.PRETRANSIT;
                } else if (mode == TraverseMode.BOARDING) {
                    // this only happens in case of a timed transfer.
                    pgstate = PlanGenState.PRETRANSIT;
                    finalizeLeg(leg, state, path.states, startWalk, i, coordinates);
                    leg = makeLeg(itinerary, state);
                    itinerary.transfers++;
                } else if (backEdgeNarrative instanceof LegSwitchingEdge) {
                    nextName = state.getBackState().getBackState().getBackState().getVertex()
                            .getName();
                    finalizeLeg(leg, state, path.states, startWalk, i - 1, coordinates);
                    leg = null;
                    pgstate = PlanGenState.START;
                } else {
                    LOG.error("Unexpected state (in WALK): " + mode);
                }
                break;
            case BICYCLE:
                if (leg == null) {
                    leg = makeLeg(itinerary, state);
                }
                if (mode == TraverseMode.BICYCLE) {
                    // do nothing
                } else if (mode == TraverseMode.WALK) {
                    finalizeLeg(leg, state, path.states, startWalk, i, coordinates);
                    leg = makeLeg(itinerary, state);
                    startWalk = i;
                    pgstate = PlanGenState.WALK;
                } else if (mode == TraverseMode.STL) {
                    finalizeLeg(leg, state, path.states, startWalk, i, coordinates);
                    leg = null;
                    pgstate = PlanGenState.PRETRANSIT;
                } else if (backEdgeNarrative instanceof LegSwitchingEdge) {
                    finalizeLeg(leg, state, path.states, startWalk, i - 1, coordinates);
                    leg = null;
                    pgstate = PlanGenState.START;
                } else {
                    LOG.error("Unexpected state (in BICYCLE): " + mode);
                }
                break;
            case CAR:
                if (leg == null) {
                    leg = makeLeg(itinerary, state);
                }
                if (mode == TraverseMode.CAR) {
                    // do nothing
                } else if (mode == TraverseMode.STL) {
                    finalizeLeg(leg, state, path.states, startWalk, i, coordinates);
                    leg = null;
                    pgstate = PlanGenState.PRETRANSIT;
                } else if (backEdgeNarrative instanceof LegSwitchingEdge) {
                    finalizeLeg(leg, state, path.states, startWalk, i - 1, coordinates);
                    leg = null;
                    pgstate = PlanGenState.START;
                } else {
                    LOG.error("Unexpected state (in CAR): " + mode);
                }
                break;
            case PRETRANSIT:
                if (mode == TraverseMode.BOARDING) {
                    if (leg != null) {
                        LOG.error("leg unexpectedly not null (boarding loop)");
                    } else {
                        leg = makeLeg(itinerary, state);
                        itinerary.transfers++;
                        leg.boardRule = (String) state.getExtension("boardAlightRule");
                    }
                } else if (backEdge instanceof Hop || backEdge instanceof PatternHop) {
                    pgstate = PlanGenState.TRANSIT;
                    fixupTransitLeg(leg, state, transitIndex);
                    leg.stop = new ArrayList<Place>();
                } else {
                    LOG.error("Unexpected state (in PRETRANSIT): " + mode);
                }
                break;
            case TRANSIT:
                String route = backEdgeNarrative.getName();
                if (mode == TraverseMode.ALIGHTING) {
                    if (showIntermediateStops && leg.stop != null && leg.stop.size() > 0) {
                        if (leg.stop.isEmpty()) {
                            leg.stop = null;
                        }
                    }
                    leg.alightRule = (String) state.getExtension("boardAlightRule");
                    finalizeLeg(leg, state, null, -1, -1, coordinates);
                    leg = null;
                    pgstate = PlanGenState.START;
                } else if (mode.toString().equals(leg.mode)) {
                    // no mode change, handle intermediate stops
                    if (showIntermediateStops) {
                        /*
                         * any further transit edge, add "from" vertex to intermediate stops
                         */
                        if (!(backEdge instanceof Dwell || backEdge instanceof PatternDwell || backEdge instanceof PatternInterlineDwell)) {
                            Place stop = makePlace(state.getBackState(), true);
                            leg.stop.add(stop);
                        } else if (leg.stop.size() > 0) {
                            leg.stop.get(leg.stop.size() - 1).departure = makeCalendar(
                                    state.getTimeInMillis());
                        }
                    }
                    if (!route.equals(leg.route)) {
                        // interline dwell
                        finalizeLeg(leg, state, null, -1, -1, coordinates);
                        leg = makeLeg(itinerary, state);
<<<<<<< HEAD
                        fixupTransitLeg(leg, state, transitIndex);
                        leg.startTime = new Date(state.getTimeInMillis());
=======
                        fixupTransitLeg(leg, state);
                        leg.startTime = makeCalendar(state.getTimeInMillis());
>>>>>>> a365d6e9
                        leg.interlineWithPreviousLeg = true;
                    }
                } else {
                    LOG.error("Unexpected state (in TRANSIT): " + mode);
                }
                break;
            }
            if (leg != null) {
                leg.distance += backEdgeNarrative.getDistance();
                Geometry edgeGeometry = backEdgeNarrative.getGeometry();
                if (edgeGeometry != null) {
                    Coordinate[] edgeCoordinates = edgeGeometry.getCoordinates();
                    if (coordinates.size() > 0
                            && coordinates.getCoordinate(coordinates.size() - 1).equals(
                                    edgeCoordinates[0])) {
                        coordinates.extend(edgeCoordinates, 1);
                    } else {
                        coordinates.extend(edgeCoordinates);
                    }
                }

                if (postponedAlerts != null) {
                    addNotesToLeg(leg, postponedAlerts);
                    postponedAlerts = null;
                }

                addNotesToLeg(leg, backEdgeNarrative);

            }

        } /* end loop over graphPath edge list */

        if (leg != null) {
            finalizeLeg(leg, path.states.getLast(), path.states, startWalk, i, coordinates);
        }
        itinerary.removeBogusLegs();
        itinerary.fixupDates(graph.getService(CalendarServiceData.class));
        if (itinerary.legs.size() == 0)
            throw new TrivialPathException();
        return itinerary;
    }

<<<<<<< HEAD
    private void fixupTransitLeg(Leg leg, State state, TransitIndexService transitIndex) {
=======
    private Calendar makeCalendar(long millis) {
        CalendarServiceData service = graph.getService(CalendarServiceData.class);
        Collection<String> agencyIds = graph.getAgencyIds();
        TimeZone timeZone; 
        if (agencyIds.size() == 0) {
            timeZone = TimeZone.getTimeZone("GMT");
        } else {
            timeZone = service.getTimeZoneForAgencyId(agencyIds.iterator().next());
        }
        Calendar calendar = Calendar.getInstance(timeZone);
        calendar.setTimeInMillis(millis);
        return calendar;
    }

    private void fixupTransitLeg(Leg leg, State state) {
>>>>>>> a365d6e9
        EdgeNarrative en = state.getBackEdgeNarrative();
        leg.route = en.getName();
        Trip trip = en.getTrip();
        if (trip != null) {
            leg.headsign = trip.getTripHeadsign();
            leg.tripId = trip.getId().getId();
            leg.agencyId = trip.getId().getAgencyId();
            leg.tripShortName = trip.getTripShortName();
            leg.routeShortName = trip.getRoute().getShortName();
            leg.routeLongName = trip.getRoute().getLongName();
            leg.routeColor = trip.getRoute().getColor();
            leg.routeTextColor = trip.getRoute().getTextColor();
            if (transitIndex != null) {
                Agency agency = transitIndex.getAgency(leg.agencyId);
                leg.agencyName = agency.getName();
                leg.agencyUrl = agency.getUrl();
            }
        }
        leg.mode = en.getMode().toString();
        leg.startTime = makeCalendar(state.getBackState().getTimeInMillis());
    }

    private void finalizeLeg(Leg leg, State state, List<State> states, int start, int end,
            CoordinateArrayListSequence coordinates) {
        if (start != -1) {
            leg.walkSteps = getWalkSteps(states.subList(start, end + 1));
        }
        leg.endTime = makeCalendar(state.getBackState().getTimeInMillis());
        Geometry geometry = geometryFactory.createLineString(coordinates);
        leg.legGeometry = PolylineEncoder.createEncodings(geometry);
        leg.to = makePlace(state, true);
        coordinates.clear();
    }

    private Set<Alert> addNotesToLeg(Leg leg, EdgeNarrative edgeNarrative) {
        Set<Alert> notes = edgeNarrative.getNotes();
        if (notes != null) {
            for (Alert note : notes) {
                leg.addAlert(note);
            }
        }
        return notes;
    }

    /**
     * Adjusts an Itinerary's elevation fields from an elevation profile
     * 
     * @return the elevation at the end of the profile
     */
    private double applyElevation(PackedCoordinateSequence profile, Itinerary itinerary,
            double previousElevation) {
        if (profile != null) {
            for (Coordinate coordinate : profile.toCoordinateArray()) {
                if (previousElevation == Double.MAX_VALUE) {
                    previousElevation = coordinate.y;
                    continue;
                }
                double elevationChange = previousElevation - coordinate.y;
                if (elevationChange > 0) {
                    itinerary.elevationGained += elevationChange;
                } else {
                    itinerary.elevationLost -= elevationChange;
                }
                previousElevation = coordinate.y;
            }
        }
        return previousElevation;
    }

    /**
     * Makes a new empty leg from a starting edge
     * 
     * @param itinerary
     */
    private Leg makeLeg(Itinerary itinerary, State s) {
        Leg leg = new Leg();
        itinerary.addLeg(leg);
        leg.startTime = makeCalendar(s.getBackState().getTimeInMillis());
        EdgeNarrative en = s.getBackEdgeNarrative();
        leg.distance = 0.0;
        leg.from = makePlace(s.getBackState(), false);
        leg.mode = en.getMode().toString();
        return leg;
    }

    /**
     * Makes a new empty Itinerary for a given path.
     * 
     * @return
     */
    private Itinerary makeEmptyItinerary(GraphPath path) {
        Itinerary itinerary = new Itinerary();

        State startState = path.states.getFirst();
        State endState = path.states.getLast();

        itinerary.startTime = makeCalendar(startState.getTimeInMillis());
        itinerary.endTime = makeCalendar(endState.getTimeInMillis());
        itinerary.duration = endState.getTimeInMillis() - startState.getTimeInMillis();

        Graph graph = path.getRoutingContext().graph;
        FareService fareService = graph.getService(FareService.class);
        if (fareService != null) {
            itinerary.fare = fareService.getCost(path);
        }
        itinerary.transfers = -1;
        return itinerary;
    }

    /**
     * Makes a new Place from a state. Contains information about time.
     * 
     * @return
     */
    private Place makePlace(State state, boolean time) {
        Vertex v = state.getVertex();
        Coordinate endCoord = v.getCoordinate();
        String name = v.getName();
        Place place;
        if (time) {
            Calendar timeAtState = makeCalendar(state.getTimeInMillis());
            place = new Place(endCoord.x, endCoord.y, name, timeAtState);
        } else {
            place = new Place(endCoord.x, endCoord.y, name);
        }

        if (v instanceof TransitVertex) {
            TransitVertex transitVertex = (TransitVertex) v;
            place.stopId = transitVertex.getStopId();
            place.stopCode = transitVertex.getStopCode();
            place.zoneId = state.getZone();
        }
        return place;
    }

    /**
     * Converts a list of street edges to a list of turn-by-turn directions.
     * 
     * @param edges : A list of street edges
     * @return
     */
    private List<WalkStep> getWalkSteps(List<State> states) {
        List<WalkStep> steps = new ArrayList<WalkStep>();
        WalkStep step = null;
        double lastAngle = 0, distance = 0; // distance used for appending elevation profiles
        int roundaboutExit = 0; // track whether we are in a roundabout, and if so the exit number
        String roundaboutPreviousStreet = null;

        for (State currState : states) {
            State backState = currState.getBackState();
            Edge edge = currState.getBackEdge();
            EdgeNarrative edgeNarrative = currState.getBackEdgeNarrative();
            boolean createdNewStep = false;
            if (edge instanceof FreeEdge) {
                continue;
            }
            if (!edgeNarrative.getMode().isOnStreetNonTransit()) {
                continue; // ignore STLs and the like
            }
            Geometry geom = edgeNarrative.getGeometry();
            if (geom == null) {
                continue;
            }

            // generate a step for getting off an elevator (all
            // elevator narrative generation occurs when alighting). We don't need to know what came
            // before or will come after
            if (edge instanceof ElevatorAlightEdge) {
                // don't care what came before or comes after
                step = createWalkStep(currState);

                // tell the user where to get off the elevator using the exit notation, so the
                // i18n interface will say 'Elevator to <exit>'
                // what happens is that the webapp sees name == null and ignores that, and it sees
                // exit != null and uses to <exit>
                // the floor name is the AlightEdge name
                // reset to avoid confusion with 'Elevator on floor 1 to floor 1'
                step.streetName = ((ElevatorAlightEdge) edge).getName();

                step.relativeDirection = RelativeDirection.ELEVATOR;

                steps.add(step);
                continue;
            }

            String streetName = edgeNarrative.getName();
            if (step == null) {
                // first step
                step = createWalkStep(currState);
                createdNewStep = true;

                steps.add(step);
                double thisAngle = DirectionUtils.getFirstAngle(geom);
                step.setAbsoluteDirection(thisAngle);
                // new step, set distance to length of first edge
                distance = edgeNarrative.getDistance();
            } else if ((step.streetName != null && !step.streetName.equals(streetName))
                    && (!step.bogusName || !edgeNarrative.hasBogusName())) {
                /* street name has changed */
                if (roundaboutExit > 0) {
                    // if we were just on a roundabout,
                    // make note of which exit was taken in the existing step
                    step.exit = Integer.toString(roundaboutExit); // ordinal numbers from
                    if (streetName.equals(roundaboutPreviousStreet)) {
                        step.stayOn = true;
                    }
                    // localization
                    roundaboutExit = 0;
                }
                /* start a new step */
                step = createWalkStep(currState);
                createdNewStep = true;

                steps.add(step);
                if (edgeNarrative.isRoundabout()) {
                    // indicate that we are now on a roundabout
                    // and use one-based exit numbering
                    roundaboutExit = 1;
                    roundaboutPreviousStreet = backState.getBackEdgeNarrative().getName();
                }
                double thisAngle = DirectionUtils.getFirstAngle(geom);
                step.setDirections(lastAngle, thisAngle, edgeNarrative.isRoundabout());
                // new step, set distance to length of first edge
                distance = edgeNarrative.getDistance();
            } else {
                /* street name has not changed */
                double thisAngle = DirectionUtils.getFirstAngle(geom);
                RelativeDirection direction = WalkStep.getRelativeDirection(lastAngle, thisAngle,
                        edgeNarrative.isRoundabout());
                boolean optionsBefore = backState.multipleOptionsBefore();
                if (edgeNarrative.isRoundabout()) {
                    // we are on a roundabout, and have already traversed at least one edge of it.
                    if (optionsBefore) {
                        // increment exit count if we passed one.
                        roundaboutExit += 1;
                    }
                }
                if (edgeNarrative.isRoundabout() || direction == RelativeDirection.CONTINUE) {
                    // we are continuing almost straight, or continuing along a roundabout.
                    // just append elevation info onto the existing step.

                } else {
                    // we are not on a roundabout, and not continuing straight through.

                    // figure out if there were other plausible turn options at the last
                    // intersection
                    // to see if we should generate a "left to continue" instruction.
                    boolean shouldGenerateContinue = false;
                    if (edge instanceof PlainStreetEdge) {
                        // the next edges will be TinyTurnEdges or PlainStreetEdges, we hope
                        double angleDiff = getAbsoluteAngleDiff(thisAngle, lastAngle);
                        for (Edge alternative : backState.getVertex().getOutgoingStreetEdges()) {
                            if (alternative instanceof TinyTurnEdge) {
                                // a tiny turn edge has no geometry, but the next
                                // edge will be a TurnEdge or PSE and will have direction
                                alternative = alternative.getToVertex().getOutgoingStreetEdges()
                                        .get(0);
                            }
                            if (alternative.getName().equals(streetName)) {
                                // alternatives that have the same name
                                // are usually caused by street splits
                                continue;
                            }
                            double altAngle = DirectionUtils.getFirstAngle(alternative
                                    .getGeometry());
                            double altAngleDiff = getAbsoluteAngleDiff(altAngle, lastAngle);
                            if (angleDiff > Math.PI / 4 || altAngleDiff - angleDiff < Math.PI / 16) {
                                shouldGenerateContinue = true;
                                break;
                            }
                        }
                    } else if (edge instanceof TinyTurnEdge) {
                        // do nothing as this will be handled in other cases
                    } else {
                        double angleDiff = getAbsoluteAngleDiff(lastAngle, thisAngle);
                        // in the case of a turn edge, we actually have to go back two steps to see
                        // where
                        // else we might be, as once we are on the streetvertex leading into this
                        // edge,
                        // we are stuck
                        State twoStatesBack = backState.getBackState();
                        Vertex backVertex = twoStatesBack.getVertex();
                        for (Edge alternative : backVertex.getOutgoingStreetEdges()) {
                            List<Edge> alternatives = alternative.getToVertex()
                                    .getOutgoingStreetEdges();
                            if (alternatives.size() == 0) {
                                continue; // this is not an alternative
                            }
                            alternative = alternatives.get(0);
                            if (alternative.getName().equals(streetName)) {
                                // alternatives that have the same name
                                // are usually caused by street splits
                                continue;
                            }
                            double altAngle = DirectionUtils.getFirstAngle(alternative
                                    .getGeometry());
                            double altAngleDiff = getAbsoluteAngleDiff(altAngle, lastAngle);
                            if (angleDiff > Math.PI / 4 || altAngleDiff - angleDiff < Math.PI / 16) {
                                shouldGenerateContinue = true;
                                break;
                            }
                        }
                    }

                    if (shouldGenerateContinue) {
                        // turn to stay on same-named street
                        step = createWalkStep(currState);
                        createdNewStep = true;
                        steps.add(step);
                        step.setDirections(lastAngle, thisAngle, false);
                        step.stayOn = true;
                        // new step, set distance to length of first edge
                        distance = edgeNarrative.getDistance();
                    }
                }
            }

            if (!createdNewStep) {
                if (step.elevation != null) {
                    String s = encodeElevationProfile(edge, distance);
                    if (step.elevation.length() > 0 && s != null && s.length() > 0)
                        step.elevation += ",";
                    step.elevation += s;
                }
                distance += edgeNarrative.getDistance();

            }

            // increment the total length for this step
            step.distance += edgeNarrative.getDistance();
            step.addAlerts(edgeNarrative.getNotes());
            lastAngle = DirectionUtils.getLastAngle(geom);
        }
        return steps;
    }

    private double getAbsoluteAngleDiff(double thisAngle, double lastAngle) {
        double angleDiff = thisAngle - lastAngle;
        if (angleDiff < 0) {
            angleDiff += Math.PI * 2;
        }
        double ccwAngleDiff = Math.PI * 2 - angleDiff;
        if (ccwAngleDiff < angleDiff) {
            angleDiff = ccwAngleDiff;
        }
        return angleDiff;
    }

    private WalkStep createWalkStep(State s) {
        EdgeNarrative en = s.getBackEdgeNarrative();
        WalkStep step;
        step = new WalkStep();
        step.streetName = en.getName();
        step.lon = en.getFromVertex().getX();
        step.lat = en.getFromVertex().getY();
        step.elevation = encodeElevationProfile(s.getBackEdge(), 0);
        step.bogusName = en.hasBogusName();
        step.addAlerts(en.getNotes());
        return step;
    }

    private String encodeElevationProfile(Edge edge, double offset) {
        if (!(edge instanceof EdgeWithElevation)) {
            return "";
        }
        EdgeWithElevation elevEdge = (EdgeWithElevation) edge;
        if (elevEdge.getElevationProfile() == null) {
            return "";
        }
        StringBuilder str = new StringBuilder();
        Coordinate[] coordArr = elevEdge.getElevationProfile().toCoordinateArray();
        for (int i = 0; i < coordArr.length; i++) {
            str.append(Math.round(coordArr[i].x + offset));
            str.append(",");
            str.append(Math.round(coordArr[i].y * 10.0) / 10.0);
            str.append(i < coordArr.length - 1 ? "," : "");
        }
        return str.toString();
    }

}<|MERGE_RESOLUTION|>--- conflicted
+++ resolved
@@ -24,6 +24,7 @@
 import org.onebusaway.gtfs.model.Agency;
 import org.onebusaway.gtfs.model.Trip;
 import org.onebusaway.gtfs.model.calendar.CalendarServiceData;
+import org.onebusaway.gtfs.services.calendar.CalendarService;
 import org.opentripplanner.api.model.Itinerary;
 import org.opentripplanner.api.model.Leg;
 import org.opentripplanner.api.model.Place;
@@ -79,32 +80,10 @@
 
     private GeometryFactory geometryFactory = new GeometryFactory();
 
-<<<<<<< HEAD
     @Autowired public PathService pathService;
     
     /** Generates a TripPlan from a Request */
     public TripPlan generate(TraverseOptions options) {
-=======
-    private TransitIndexService transitIndex;
-
-    private Graph graph;
-
-    public PlanGenerator(Request request, PathServiceFactory pathServiceFactory) {
-        this.request = request;
-        pathService = pathServiceFactory.getPathService(request.getRouterId());
-        graph = pathService.getGraphService().getGraph();
-        transitIndex = graph.getService(TransitIndexService.class);
-        fareService = graph.getService(FareService.class);
-    }
-
-    /**
-     * Generates a TripPlan from a Request;
-     * 
-     */
-    public TripPlan generate() {
-
-        TraverseOptions options = getOptions(request);
->>>>>>> a365d6e9
 
         // TODO: this seems to only check the endpoints, which are usually auto-generated
         //if ( ! options.isAccessible())
@@ -393,21 +372,15 @@
                             Place stop = makePlace(state.getBackState(), true);
                             leg.stop.add(stop);
                         } else if (leg.stop.size() > 0) {
-                            leg.stop.get(leg.stop.size() - 1).departure = makeCalendar(
-                                    state.getTimeInMillis());
+                            leg.stop.get(leg.stop.size() - 1).departure = makeCalendar(state);
                         }
                     }
                     if (!route.equals(leg.route)) {
                         // interline dwell
                         finalizeLeg(leg, state, null, -1, -1, coordinates);
                         leg = makeLeg(itinerary, state);
-<<<<<<< HEAD
                         fixupTransitLeg(leg, state, transitIndex);
-                        leg.startTime = new Date(state.getTimeInMillis());
-=======
-                        fixupTransitLeg(leg, state);
-                        leg.startTime = makeCalendar(state.getTimeInMillis());
->>>>>>> a365d6e9
+                        leg.startTime = makeCalendar(state);
                         leg.interlineWithPreviousLeg = true;
                     }
                 } else {
@@ -450,12 +423,9 @@
         return itinerary;
     }
 
-<<<<<<< HEAD
-    private void fixupTransitLeg(Leg leg, State state, TransitIndexService transitIndex) {
-=======
-    private Calendar makeCalendar(long millis) {
-        CalendarServiceData service = graph.getService(CalendarServiceData.class);
-        Collection<String> agencyIds = graph.getAgencyIds();
+    private Calendar makeCalendar(State state) {
+        CalendarService service = state.getContext().calendarService;
+        Collection<String> agencyIds = state.getContext().graph.getAgencyIds();
         TimeZone timeZone; 
         if (agencyIds.size() == 0) {
             timeZone = TimeZone.getTimeZone("GMT");
@@ -463,12 +433,11 @@
             timeZone = service.getTimeZoneForAgencyId(agencyIds.iterator().next());
         }
         Calendar calendar = Calendar.getInstance(timeZone);
-        calendar.setTimeInMillis(millis);
+        calendar.setTimeInMillis(state.getTimeInMillis());
         return calendar;
     }
 
-    private void fixupTransitLeg(Leg leg, State state) {
->>>>>>> a365d6e9
+    private void fixupTransitLeg(Leg leg, State state, TransitIndexService transitIndex) {
         EdgeNarrative en = state.getBackEdgeNarrative();
         leg.route = en.getName();
         Trip trip = en.getTrip();
@@ -488,7 +457,7 @@
             }
         }
         leg.mode = en.getMode().toString();
-        leg.startTime = makeCalendar(state.getBackState().getTimeInMillis());
+        leg.startTime = makeCalendar(state.getBackState());
     }
 
     private void finalizeLeg(Leg leg, State state, List<State> states, int start, int end,
@@ -496,7 +465,7 @@
         if (start != -1) {
             leg.walkSteps = getWalkSteps(states.subList(start, end + 1));
         }
-        leg.endTime = makeCalendar(state.getBackState().getTimeInMillis());
+        leg.endTime = makeCalendar(state.getBackState());
         Geometry geometry = geometryFactory.createLineString(coordinates);
         leg.legGeometry = PolylineEncoder.createEncodings(geometry);
         leg.to = makePlace(state, true);
@@ -546,7 +515,7 @@
     private Leg makeLeg(Itinerary itinerary, State s) {
         Leg leg = new Leg();
         itinerary.addLeg(leg);
-        leg.startTime = makeCalendar(s.getBackState().getTimeInMillis());
+        leg.startTime = makeCalendar(s.getBackState());
         EdgeNarrative en = s.getBackEdgeNarrative();
         leg.distance = 0.0;
         leg.from = makePlace(s.getBackState(), false);
@@ -565,8 +534,8 @@
         State startState = path.states.getFirst();
         State endState = path.states.getLast();
 
-        itinerary.startTime = makeCalendar(startState.getTimeInMillis());
-        itinerary.endTime = makeCalendar(endState.getTimeInMillis());
+        itinerary.startTime = makeCalendar(startState);
+        itinerary.endTime = makeCalendar(endState);
         itinerary.duration = endState.getTimeInMillis() - startState.getTimeInMillis();
 
         Graph graph = path.getRoutingContext().graph;
@@ -589,7 +558,7 @@
         String name = v.getName();
         Place place;
         if (time) {
-            Calendar timeAtState = makeCalendar(state.getTimeInMillis());
+            Calendar timeAtState = makeCalendar(state);
             place = new Place(endCoord.x, endCoord.y, name, timeAtState);
         } else {
             place = new Place(endCoord.x, endCoord.y, name);
