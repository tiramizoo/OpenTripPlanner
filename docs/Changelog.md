# Changelog

## 1.4 (in progress)

- Remove Open Traffic prototype code (#2698)
- Docs: improve configuration documentation
- Update onebusaway-gtfs to latest version from OBA project (#2636)
- Remove the coupling to OneBusAway GTFS within OTP's internal model by creating new classes replacing the external classes (#2494)
- Allow OTP to search more service days for transit service (#2592)
- Allow itineraries in response to be sorted by duration (#2593)
- Add support for GTFS-flex services: flag stops, deviated-route service, and call-and-ride (#2603)
- Fix reverse optimization bug (#2653, #2411)
- Remove CarFreeAtoZ from list of deployments
- Fix XML response serialization (#2685)
- Refactor InterleavedBidirectionalHeuristic (#2671)
<<<<<<< HEAD
- Add "Accept" headers to GTFS-RT HTTP requests (#2796)
=======
- Fix minor test failure against BANO geocoder (#2798)
>>>>>>> e483d0eb

## 1.3 (2018-08-03)

- Fix stop linking to only one edge of platform (#2472)
- Log and allow changing number of HTTP handler threads
- Update Dutch base fare from 89 to 90 cents (#2608)
- Add Dutch fare service (#2571)
- Revise unit tests to use less memory
- Run all graph updater setup methods sequentially (#2545)
- Allow vehicle rental systems with cars (stopgap parameter on bike rental)
- Bump R5 version to get newer gtfs-lib and FST serialization
- Move stopClusterMode parameter from routing config to build config (#2558)
- Update encrypted Maven artifact signing key (it expired)
- Clean up logging
- Remove/update deprecated HTTPClient, add missing SSL ciphers (#2451)
- Make maxTransfer options configurable through scripting API (#2507)
- Fix scripts when entity IDs contain colons (#2474)
- Add HTML report for stops more than 20m from linked road (#2460)
- Update fares in NycFareServiceImpl (#2466)
- Compact legs NPE fix (#2449) (#2490)
- Docs: elevation data configuration, USGS DEM files
- Docs: Update list of deployments
- Docs: API, list of deployments, usage stats and tutorials
- Docs: Update leadership committee listing following Boston Summit
- Docs: Update OTP logo (Thanks Kate Chanba!)

## 1.2 (2017-09-18)

- Add support for consuming GBFS bike-rental availability feeds. #2458
- Add GBFS configuration example
- Add flag for including requested start/end time in maxHours in planner API. #2457
- Add maxTransferDistance graph builder parameter
- Add option for filtering non-pickup stops in TransitIndex stop times functions. #2377
- Support foot/bicycle=discouraged OSM tag. #2415
- Improve linking of transit platforms to connecting access ways. #2422 / #2428
- Fix bug when building graph with parent station transfers. #2404 / #2410
- Fix bugs in park and ride search. #2424
- Support different stop ID formats in field trip module
- Update URL in BANO geocoding module. #2438 / #2439
- Add more debug information related to trips matching using GTFS-RT feed. #2432
- Update default PATH_NOT_FOUND message to new wording developed w/ TriMet. #2355
- Update Travis build configuration to not attempt GPG operations. #2441
- Fix javadoc URL in scripting documentation. #2437
- Automatically link to GitHub issues in Changelog. #2426
- Expose FeedInfo objects in the Index API #2456
- Changes to Puget Sound region fare calculation #2484
- Fix coordinatates when clustering by parent station #2447
- Allow setting OSM Way Properties from build-config.json #2389
- Optionally compact ("reverse-optimize") results with complete reverse search #2449
- Add updater for urbaninfrastructure city bikes #2448
- Miscellaneous documentation updates

## 1.1 (2017-03-16)

- Deploy to Sonatype OSSRH and Maven Central
- Documentation updates including repo links
- New router-config stopClusterMode: clustering by parent station or geography [#2364](https://github.com/opentripplanner/OpenTripPlanner/issues/2364)
- Spanish and Portuguese UI Translations
- In TimeSurface API, serialize travel times to every point when detail=true
- Make OSM highway=corridor pedestrian routable
- Fix GraphIndex.stopTimesForStop to search on the request day rather than now
- Update GraphQL to latest version and improve support for complex arguments [#2367](https://github.com/opentripplanner/OpenTripPlanner/issues/2367)
- Add support for operationName to the graphql endpoint
- Fix findClosestStopsByWalking, properly set RoutingContext
- Fixed major routing problem where dead-end SimpleTransfers blocked walking paths [#2414](https://github.com/opentripplanner/OpenTripPlanner/issues/2414)
- Created Github issue template
- Avoid negative elevation figures: Compute ellipsoid-geoid offset and optionally apply to elevation calculations [#2301](https://github.com/opentripplanner/OpenTripPlanner/issues/2301)
- Fix VCub bike share updater using new API variable names.
- Fix spurious different-day warning [#2399](https://github.com/opentripplanner/OpenTripPlanner/issues/2399)
- Shutdown hook to gracefully shut down Grizzly [#2384](https://github.com/opentripplanner/OpenTripPlanner/issues/2384)
- Added headsign attribute for stoptimes in GraphQL [#2224](https://github.com/opentripplanner/OpenTripPlanner/issues/2224)
- Allow Cars on highway=*;bicycle=designated [#2374](https://github.com/opentripplanner/OpenTripPlanner/issues/2374)
- Expose PruneFloatingIslands parameters in build-config.json
- Lazy initialization of stop clusters where needed
- Include Agency/Route branding in responses
- Include turn-by-turn walking directions for transfer legs [#1707](https://github.com/opentripplanner/OpenTripPlanner/issues/1707)
- Output error when edge lengths are negative, and set them to 1mm
- Add disableAlertFiltering API flag [#2351](https://github.com/opentripplanner/OpenTripPlanner/issues/2351)
- Do not show arrival times at terminal stops in stop time viewer [#2357](https://github.com/opentripplanner/OpenTripPlanner/issues/2357)
- Index API now returns stop information URL, enabling hyperlinks in trip viewer [#2352](https://github.com/opentripplanner/OpenTripPlanner/issues/2352)
- Remove all unused model classes for index API [#1301](https://github.com/opentripplanner/OpenTripPlanner/issues/1301)
- Apply an interlining fix from 0.10 branch
- Allow quoted search phrases in the Lucene search [#2279](https://github.com/opentripplanner/OpenTripPlanner/issues/2279)
- Re-implement maxHours filter [#2332](https://github.com/opentripplanner/OpenTripPlanner/issues/2332)
- Properly set wheelchairAccessible on area edges
- Fixed file URL in test [#2339](https://github.com/opentripplanner/OpenTripPlanner/issues/2339)
- Add details field to fares, listing which legs each fare applies to [#1699](https://github.com/opentripplanner/OpenTripPlanner/issues/1699)

## 1.0 (2016-09-09)

- Fix problem with missing embedded router-configs.
- Check whether trips have been banned when applying in-seat transfers (interlining).
- Load embedded config for existing graphs on disk.
- Apply max walk distance to transfers, not just initial and final walk.
- Remove Conveyal tiles from client (which was getting expensive), add free Carto/MapZen tiles.
- Fixed headsigns: in itineraries, headsign for a leg used to always be the last stop.
- Updated default map tile sets in the client because Mapquest is no longer gratis.
- Fix problem with empty list ??? [#1873](https://github.com/opentripplanner/OpenTripPlanner/issues/1873)
- Rewrite of intermediate places handling in GraphPathFinder. Original request is cloned for each intermediate path.
- Routes in GraphQL API Change "type" to "mode" and add "type" as route type to Route for GraphQL
- Add effective end date to alerts (from HSL).
- Rutebanken Citybike bike share.
- Correct TPEG transport modes TPEG 401 and 402 to be "subway".
- Ignore exceptions caused by errors in OSM linear rings.
- Updated to version 2.18 of Jersey to fix hanging threads in Grizzly.
- Removed confusing "Busish" and "Trainish" pseudo-modes.
- FareService for Seattle: allow specifying fares in GTFS instead of hard-coding them in Java. Senior/youth fare prices are given in an extra column in fare attributes. Per-trip fares are taken into consideration when calculating fares in this region. 
- Update new linker to link to transitStops if no streets are found.
- Show the name supplied in the request for the origin/destination points in the response.
- Throw a trivialPath exception if start/end point are on the same edge.
- Switch to only use the new SimpleStreetLinker, even for search start and end points. Completely removed old linker classes. Changes for proper handling of wheelchairs and bicycles at start and end points.
- Properly handle null timetableSnapshots when there is no real-time data.


## 0.20 (2016-06-10)

- Re-enabled Enunciate, which works properly with OTP now. This means we have auto-generated API docs.
- Make headsign and block ID visible in the Stop Viewer.
- NYC fare service: filter out non-NYC agencies.
- Optionally log all requests to a file.
- Make max distance for in-seat transfers (interlining) configurable. Previously it was hardcoded at 200m.
- Polish translation for web client.
- Introduced bikeShareId in trip plans (separate from stopIds).
- Support for ShareBike bike rental system in Oslo, Drammen, Trondheim, Milan, Barcelona and Mexico City among others.
- Changed default waitAtBeginningFactor and timeouts.
- Show alert in client when itinerary departure date differs from search date.
- Exposed realtimeState in GraphQL responses.
- Fixed a routerConfig NullPointerException.
- Support for San Francisco bike share from leoromanovsky.
- GraphQL API for most transit data from hannesj.
- Disallow shortcuts through multiple StationStopEdges.
- Add support for airplanes (from HSL)
- Major simplification and correction of the longDistance heuristic, removed obsolete runState.options.heuristicWeight.
- Return default OSM level for ways that are not found.
- Profile routing: use earliest arrival objective function on-street, properly handle TrivialPathExceptions.
- Fixed ID matching when applying AlertPatches.
- Fixed banning of agencies in multi agency feeds.
- More coherent handling of feed IDs as scope for GTFS IDs.
- Added transit service start and end timestamps to BuildInfo.
- Handle embeded router configuration for POSTed graphs and zips for building.
- Simplified router-config handling.
- Properly lazy-initialize profile routing stopClusters. Added stop clusters to the Index API.
- Completely removed the ill-advised path parser system, which was too clever for its own good.    
- Sort itineraries by total travel time rather than in-transit time.
- Rental bikes: allow loading generic KML.
- Removed the experimental TransportNetwork classes, which shared no code with the rest of OTP and were duplicated in the R5 project. There are still some elements that can be cleaned out when only R5 is used by Conveyal's analysis system. The broker code in OTP is now able to start up R5 workers for Analyst.
- Use the Conveyal fork of the OBA GTFS loader, so that we can add our own extensions to GTFS.
- Updated docs to offer Conveyal Maven repo as a place to get prebuilt OTP.

## 0.19.0 (2016-05-25)

- TODO

## 0.18.0 (2015-05-29)

- Ability to load elevation from projected GeoTIFF
- Clarified axis order for unprojected GeoTIFFs
- Stop viewer and car distance fixed in client
- Server-side localization improvements
- Proper names for intersections
- JSON config for loading bikeshare and park and ride lots from OSM
- More ways to fetch isochrones
- Fixed frequency-based routing in repeated RAPTOR
- Calculate graph envelope at build time not runtime
- Fixed slow excessive HashGrid search
- Readthedocs documentation updates

## 0.17.0 (2015-05-14)

- Allow fetching arrivals/departures over a particular time window
- Completely new spatial analysis implementation: repeated RAPTOR search at every minute in a departure time window
- More reproducible spatial analysis results across similar graphs, thanks to more consistent splitting of streets etc.
- Sigmoidal accessibility metric rolloff (rather than hard-edged cutoff)
- Correction of equirectangular projection used in spatial analysis
- Improved, simplified, deterministic linking of stops into the street network

## 0.16.0 (2015-05-07)

- Several improvements to OSM tag based traversal permissions
- Scripting documentation
- Accept TIFF files whose names end in .tiff not .tif
- Store distances (not times) in Analyst Samples to allow variable walk speed
- Fixed bug in graph auto-scanning
- Fixed client-side bug in first and last itinerary buttons
- OTP startup scripts no longer use wildcards
- Transit, bike rental, and parking linking done in one module
- Elevation tiles for the US can be fetched from Amazon S3
- Bumped language level to Java 8 (lambda functions, method references, collection streams)

## 0.15.0 (2015-04-14)

- Fare module for Seattle
- JSON fare module and OSM street naming configuration
- Significant improvements to speed and result quality of Profile Routing
- Support for added and modified GTFS-RT trips (thanks Jaap Koelewijn of DAT Mobility and Plannerstack)
- Detailed edge lists in profile routing responses (for Transitive.js)
- Support for multiple access modes including bike rental in profile routing
- Fixes to graph reloading via web API
- Improved comments in code and documentation of PointSets
- Pulled MapDB GTFS loader out into a separate repo
- Working artifact version was 0.15.0-SNAPSHOT instead of 1.0.0-SNAPSHOT (anticipating frequent point releases)

## 0.14.0 (2015-03-28)

- JSON configuration of graph building and routers
- Began moving documentation (including this changelog) into the OTP repo and rewriting it page by page. It is built statically from Markdown using mkdocs and published on readthedocs.
- Street edge lists and bike rental station IDs in profile routing results (allows better rendering)
- Improved correctness of profile routing
- Qualified modes including rented bikes work in profile routing
- Simplification of qualified mode sets
- Elevation models are loaded from TIFFs in graph directory
- Tiles for differences between TimeSurfaces
- Restructured relationship between Routers and Graphs
- Various changes enabling use of Analyst features in a cluster computing environment.
- Removed several single-implementation interfaces, factories, services and other superfluous abstractions
- Various client fixes related to the transit index API
- Revised nearby stops logic and transfer generation to eliminate useless transfer edges
- New Index API endpoints for geometries, transfers etc.
- Isochrone generation fixes
- Default mode of operation is now “long distance mode”
- Process for finding alternative routes is now based on banning trips and retrying, while reusing the heuristic
- Optimization objective functions are swappable, and have been simplified and corrected
- All client Javascript librariess are now pulled from a CDN
- Dutch BAG and French BANO geocoders
- Bus to street matching improvements
- Complete MapDB based GTFS and OSM loader libraries (will become separate projects, not yet connected to OTP graph builder)
- API documentation generation working again
- Disable some time consuming graph building steps by default
- Finnish and Swedish translations
- Subway-specific JSON configuration options (street to platform time)
- Realtime fetch / streaming configurable via JSON
- Stairs reluctance is much higher when carrying a bike
- Graph visualizer routing progress animates when a search is triggered via the web API
- Assume WGS84 (spherical distance calculations) everywhere
- Removed custom motor vehicle (which was unmaintained and not documented)
- Ability to poll for bike rental locations only once at startup
- Stoptimes are fetched for a specific service day in index API
- Bicycle triangle support in profile routing
- Proper handling of multiple access modes with different speeds in profile routing
- Command line option to output OTP's version

## 0.13.0 (2014-12-05)
- Detect apparent errors in GTFS interlining
- Long distance mode: use a pure weight-based state comparison, and use trip-banning retrying logic to get multiple paths. This compromises correctness somewhat but brings search times back within reason for large regional graphs. Also, we create significantly less SimpleTransfers.
- Progress on GTFS reading and writing library (not yet used by OTP).
- Bug fixes for tiny street edges, time zones.
- Deployment of artifacts to maven.conveyal.com via S3.
- Handle park and ride lots that have roads running through them, but don't share nodes with those roads.

## 0.12.1 (2014-11-17)
- Fixed threading problem caused by graph visualization instrumentation [#1611](https://github.com/opentripplanner/OpenTripPlanner/issues/1611)
- Fixed 'unconnected areas' infinite loop [#1605](https://github.com/opentripplanner/OpenTripPlanner/issues/1605)

## 0.12.0 (2014-11-11)
- Graph building from zipball of data sent over the wire
- OTP-specific GTFS loader library with error checking and recovery
- Bike and car park and ride improvements
- Stable hash codes for stop patterns and trips
- Bicycle safety and wheelchair access tile generators
- Newer versions of Grizzly, Jackson, and Enunciate (documentation generation now works)
- Redesigned HashGrid spatial index
- Significant reduction in graph size in memory and on disk
- Improved internationalization
- Ability to pause and step search in graph visualizer
- Additional graph visualizer modes for spotting overbranching
- Movement toward 1.0 web services API
- Kiss and Ride
- Complete removal of Spring
- Complete removal of Lombok
- CORS replaces JSONP
- Pointset classes for dealing with one-to-many calculations and accessibility calculations
- Experimental "Profile routing" which enumerates reasonable route combinations over a time range rather than exact itineraries
- Single-module Maven build (complete elimination of submodules)
- Alternate Gradle build script
- full internationalization of the map-based web client
- basic Lucene-based built-in geocoder

## 0.11.0 (2014-03-24) 
- Built-in HTTP server layer, making it possible to distribute OTP as a standalone JAR
- "Long-distance" mode for large graphs, including bidirectional goal direction heuristic.
- Simplified Maven project structure with less submodules
- GTFS-RT trip update support, including streaming incremental data, which directly affects route optimization

## 0.10.0 (2014-03-18)
This release was made to consolidate all the development that had occurred with a 0.9.x-SNAPSHOT Maven version. The changes were very significant and it was not appropriate to tag them as a minor bugfix release after the 0.9 tag. Though this release was performed at the same time as 0.11.0, it represents a much earlier stage in the development of OTP.

## 0.7.0 (2012-04-29)
- Bike rental support (thanks Laurent Grégoire)
- Realtime bike rental availability feed support
- Updated to new version of One Bus Away GTFS/CSV, fixing timezone and string interning issues (thanks Brian Ferris)
- Bugfixes in area routing, OSM loading, nonexistant NED tiles, route short names
- Dutch and French language updates
- Catch negative edge weights due to broken GTFS
- Significant (10-20%) speedup by moving a field into StateData (thanks Laurent Grégoire)

## 0.6.0 (2012-04-25)
- area routing
- more lenient parsing of times
- new directions icon set with SVG sources (thanks Laurent G)

## 0.5.4 (2012-04-06) 
- catch 0 divisors in NED builder, preventing NaN propagation to edge lengths
- avoid repeated insertion of edges into edge lists, which are now threadsafe edge sets
- identity equality for edges
- bounding box check in UnifiedCoverage (speed up NED loading)
- Dutch API messages
- elevation override fix
- less verbose graph builder (be sure to check graphbuilder annotation summary)
- replacement streets given names
- geocoder bug fix (thanks Laurent Gregoire)
- git commit IDs included in MavenVersion, allowing clearer OTP/Graph version mismatch warnings
- fix problems with immediate reboarding and unexpected edges in itinerary builder
- favicon (thanks Joel Haasnoot)
- Legs in API response have TripId (for realtime information)
- Polish locale (thanks Łukasz Witkowski)
- transfers.txt can define station paths, entry costs for stations
- allow loading a base graph into graphbuilder instead of starting from scratch

## 0.5.3 (2012-03-23)
- GTFS loader now loads feeds one-at-a-time, allowing per-feed configuration
- half-written graph files are now deleted on graph build error
- DST issue OTP-side fixes, tests adjusted to use timezones
- updated French translation
- fixed problem with loop ways in OSM
- graph coherency checking
- improved OSM floor number handling
- handle units in ele tags
- ferry icons (thanks Joel Haasnoot)
- mapbox streets tile layer is now the default
- complete Dutch translation

## 0.5.2 (2012-03-20)
- hop speed/distance checks, duplicate shape point filtering, etc.

## 0.5.1 (2012-03-16)
- more transit index features
- default agencyIDs now determined on a per-feed basis
- fixed fare overflow problem
- fixed bug in loop road turn conversion 
- additional graphbuilder warnings and annotations
- fixed a batch of bugs found by fixbugs  

## 0.5.0 (2012-03-09)
- stop codes, zones, and agency names in planner responses
- encapsulation of edge list modifications
- expanded edge and vertex type hierarchy
- use mapquest OSM server by default 
- Turkish locale (thanks Hasan Tayyar Beşik)
- German and Italian locales (thanks Gerardo Carrieri)
- bookmarkable trip URLs (thanks Matt Conway)
- elevator and OSM level support (thanks Matt Conway)
- BART/Muni fare service
- release and javadoc/apidoc publishing automation
- graph versioning based on Maven artifact version
- API for browsing graph internals
- improved stop linking
- optional island removal graphbuilder step
- and of course, lots of bugfixes

## 0.4.4 (2012-02-06)
Release in anticipation of upcoming merges.<|MERGE_RESOLUTION|>--- conflicted
+++ resolved
@@ -13,11 +13,8 @@
 - Remove CarFreeAtoZ from list of deployments
 - Fix XML response serialization (#2685)
 - Refactor InterleavedBidirectionalHeuristic (#2671)
-<<<<<<< HEAD
 - Add "Accept" headers to GTFS-RT HTTP requests (#2796)
-=======
 - Fix minor test failure against BANO geocoder (#2798)
->>>>>>> e483d0eb
 
 ## 1.3 (2018-08-03)
 
