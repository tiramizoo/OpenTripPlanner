/* This program is free software: you can redistribute it and/or
 modify it under the terms of the GNU Lesser General Public License
 as published by the Free Software Foundation, either version 3 of
 the License, or (at your option) any later version.

 This program is distributed in the hope that it will be useful,
 but WITHOUT ANY WARRANTY; without even the implied warranty of
 MERCHANTABILITY or FITNESS FOR A PARTICULAR PURPOSE.  See the
 GNU General Public License for more details.

 You should have received a copy of the GNU General Public License
 along with this program.  If not, see <http://www.gnu.org/licenses/>. */

package org.opentripplanner.routing.edgetype.factory;

import java.util.ArrayList;
import java.util.Arrays;
import java.util.Collection;
import java.util.Collections;
import java.util.Comparator;
import java.util.HashMap;
import java.util.Iterator;
import java.util.LinkedList;
import java.util.List;
import java.util.Map;

import org.apache.commons.math3.util.FastMath;
import org.onebusaway.gtfs.model.Agency;
import org.onebusaway.gtfs.model.AgencyAndId;
import org.onebusaway.gtfs.model.Frequency;
import org.onebusaway.gtfs.model.Pathway;
import org.onebusaway.gtfs.model.Route;
import org.onebusaway.gtfs.model.ShapePoint;
import org.onebusaway.gtfs.model.Stop;
import org.onebusaway.gtfs.model.StopTime;
import org.onebusaway.gtfs.model.Transfer;
import org.onebusaway.gtfs.model.Trip;
import org.onebusaway.gtfs.services.GtfsRelationalDao;
import org.onebusaway.gtfs.services.calendar.CalendarService;
import org.opentripplanner.common.geometry.DistanceLibrary;
import org.opentripplanner.common.geometry.GeometryUtils;
import org.opentripplanner.common.geometry.PackedCoordinateSequence;
import org.opentripplanner.common.geometry.SphericalDistanceLibrary;
import org.opentripplanner.gbannotation.BogusShapeDistanceTraveled;
import org.opentripplanner.gbannotation.BogusShapeGeometry;
import org.opentripplanner.gbannotation.BogusShapeGeometryCaught;
import org.opentripplanner.gbannotation.HopSpeedFast;
import org.opentripplanner.gbannotation.HopSpeedSlow;
import org.opentripplanner.gbannotation.HopZeroTime;
import org.opentripplanner.gbannotation.NegativeDwellTime;
import org.opentripplanner.gbannotation.NegativeHopTime;
import org.opentripplanner.gbannotation.RepeatedStops;
import org.opentripplanner.gbannotation.TripDegenerate;
import org.opentripplanner.gbannotation.TripUndefinedService;
import org.opentripplanner.gtfs.GtfsContext;
import org.opentripplanner.model.StopPattern;
import org.opentripplanner.routing.core.StopTransfer;
import org.opentripplanner.routing.core.TransferTable;
import org.opentripplanner.routing.edgetype.FreeEdge;
import org.opentripplanner.routing.edgetype.HopEdge;
import org.opentripplanner.routing.edgetype.StationStopEdge;
import org.opentripplanner.routing.edgetype.PathwayEdge;
import org.opentripplanner.routing.edgetype.PatternDwell;
import org.opentripplanner.routing.edgetype.PreAlightEdge;
import org.opentripplanner.routing.edgetype.PreBoardEdge;
import org.opentripplanner.routing.edgetype.TripPattern;
import org.opentripplanner.routing.edgetype.TimedTransferEdge;
import org.opentripplanner.routing.edgetype.TransferEdge;
import org.opentripplanner.routing.graph.Edge;
import org.opentripplanner.routing.graph.Graph;
import org.opentripplanner.routing.graph.Vertex;
import org.opentripplanner.routing.impl.DefaultFareServiceFactory;
import org.opentripplanner.routing.impl.OnBoardDepartServiceImpl;
import org.opentripplanner.routing.services.FareService;
import org.opentripplanner.routing.services.FareServiceFactory;
import org.opentripplanner.routing.services.OnBoardDepartService;
import org.opentripplanner.routing.trippattern.FrequencyTripTimes;
import org.opentripplanner.routing.trippattern.TripTimes;
import org.opentripplanner.routing.vertextype.TransitStation;
import org.opentripplanner.routing.vertextype.TransitStationStop;
import org.opentripplanner.routing.vertextype.TransitStop;
import org.opentripplanner.routing.vertextype.TransitStopArrive;
import org.opentripplanner.routing.vertextype.TransitStopDepart;
import org.slf4j.Logger;
import org.slf4j.LoggerFactory;

import com.beust.jcommander.internal.Maps;
import com.google.common.collect.ArrayListMultimap;
import com.google.common.collect.ListMultimap;
import com.vividsolutions.jts.geom.Coordinate;
import com.vividsolutions.jts.geom.CoordinateSequence;
import com.vividsolutions.jts.geom.Geometry;
import com.vividsolutions.jts.geom.GeometryFactory;
import com.vividsolutions.jts.geom.LineString;
import com.vividsolutions.jts.linearref.LinearLocation;
import com.vividsolutions.jts.linearref.LocationIndexedLine;

// Filtering out (removing) stoptimes from a trip forces us to either have two copies of that list,
// or do all the steps within one loop over trips. It would be clearer if there were multiple loops over the trips.

/** A wrapper class for Trips that allows them to be sorted. */
class InterliningTrip  implements Comparable<InterliningTrip> {
    public Trip trip;
    public StopTime firstStopTime;
    public StopTime lastStopTime;
    TripPattern tripPattern;

    InterliningTrip(Trip trip, List<StopTime> stopTimes, TripPattern tripPattern) {
        this.trip = trip;
        this.firstStopTime = stopTimes.get(0);
        this.lastStopTime = stopTimes.get(stopTimes.size() - 1);
        this.tripPattern = tripPattern;
    }

    public int getPatternIndex() {
        return tripPattern.getTripIndex(trip);
    }
    
    @Override
    public int compareTo(InterliningTrip o) {
        return firstStopTime.getArrivalTime() - o.firstStopTime.getArrivalTime();
    }
    
    @Override
    public boolean equals(Object o) {
        if (o instanceof InterliningTrip) {
            return compareTo((InterliningTrip) o) == 0;
        }
        return false;
    }
    
}

/** 
 * This compound key object is used when grouping interlining trips together by (serviceId, blockId). 
 */
class BlockIdAndServiceId {
    public String blockId;
    public AgencyAndId serviceId;

    BlockIdAndServiceId(Trip trip) {
        this.blockId = trip.getBlockId();
        this.serviceId = trip.getServiceId();
    }
    
    public boolean equals(Object o) {
        if (o instanceof BlockIdAndServiceId) {
            BlockIdAndServiceId other = ((BlockIdAndServiceId) o);
            return other.blockId.equals(blockId) && other.serviceId.equals(serviceId);
        }
        return false;
    }

    @Override
    public int hashCode() {
        return blockId.hashCode() * 31 + serviceId.hashCode();
    }
}

class InterlineSwitchoverKey {

    public Stop s0, s1;
    public TripPattern pattern1, pattern2;

    public InterlineSwitchoverKey(Stop s0, Stop s1, 
        TripPattern pattern1, TripPattern pattern2) {
        this.s0 = s0;
        this.s1 = s1;
        this.pattern1 = pattern1;
        this.pattern2 = pattern2;
    }
    
    public boolean equals(Object o) {
        if (o instanceof InterlineSwitchoverKey) {
            InterlineSwitchoverKey other = (InterlineSwitchoverKey) o;
            return other.s0.equals(s0) && 
                other.s1.equals(s1) &&
                other.pattern1 == pattern1 &&
                other.pattern2 == pattern2;
        }
        return false;
    }
    
    public int hashCode() {
        return (((s0.hashCode() * 31) + s1.hashCode()) * 31 + pattern1.hashCode()) * 31 + pattern2.hashCode();
    }
}

/* TODO Move this stuff into the geometry library */
class IndexedLineSegment {
    private static final double RADIUS = SphericalDistanceLibrary.RADIUS_OF_EARTH_IN_M;
    int index;
    Coordinate start;
    Coordinate end;
    private DistanceLibrary distanceLibrary = SphericalDistanceLibrary.getInstance();
    private double lineLength;

    public IndexedLineSegment(int index, Coordinate start, Coordinate end) {
        this.index = index;
        this.start = start;
        this.end = end;
        this.lineLength = distanceLibrary.fastDistance(start, end);
    }

    // in radians
    static double bearing(Coordinate c1, Coordinate c2) {
        double deltaLon = (c2.x - c1.x) * FastMath.PI / 180;
        double lat1Radians = c1.y * FastMath.PI / 180;
        double lat2Radians = c2.y * FastMath.PI / 180;
        double y = FastMath.sin(deltaLon) * FastMath.cos(lat2Radians);
        double x = FastMath.cos(lat1Radians)*FastMath.sin(lat2Radians) -
                FastMath.sin(lat1Radians)*FastMath.cos(lat2Radians)*FastMath.cos(deltaLon);
        return FastMath.atan2(y, x);
    }

    double crossTrackError(Coordinate coord) {
        double distanceFromStart = distanceLibrary.fastDistance(start, coord);
        double bearingToCoord = bearing(start, coord);
        double bearingToEnd = bearing(start, end);
        return FastMath.asin(FastMath.sin(distanceFromStart / RADIUS)
            * FastMath.sin(bearingToCoord - bearingToEnd))
            * RADIUS;
    }

    double distance(Coordinate coord) {
        double cte = crossTrackError(coord);
        double atd = alongTrackDistance(coord, cte);
        double inverseAtd = inverseAlongTrackDistance(coord, -cte);
        double distanceToStart = distanceLibrary.fastDistance(coord, start);
        double distanceToEnd = distanceLibrary.fastDistance(coord, end);

        if (distanceToStart < distanceToEnd) {
            //we might be behind the line start
            if (inverseAtd > lineLength) {
                //we are behind line start
                return distanceToStart;
            } else {
                //we are within line
                return Math.abs(cte);
            }
        } else {
            //we might be after line end
            if (atd > lineLength) {
                //we are behind line end, so we that's the nearest point
                return distanceToEnd;
            } else {
                //we are within line
                return Math.abs(cte);
            }
        }
    }

    private double inverseAlongTrackDistance(Coordinate coord, double inverseCrossTrackError) {
        double distanceFromEnd = distanceLibrary.fastDistance(end, coord);
        double alongTrackDistance = FastMath.acos(FastMath.cos(distanceFromEnd / RADIUS)
            / FastMath.cos(inverseCrossTrackError / RADIUS))
            * RADIUS;
        return alongTrackDistance;
    }

    public double fraction(Coordinate coord) {
        double cte = crossTrackError(coord);
        double distanceToStart = distanceLibrary.fastDistance(coord, start);
        double distanceToEnd = distanceLibrary.fastDistance(coord, end);

        if (cte < distanceToStart && cte < distanceToEnd) {
            double atd = alongTrackDistance(coord, cte);
            return atd / lineLength;
        } else {
            if (distanceToStart < distanceToEnd) {
                return 0;
            } else {
                return 1;
            }
        }
    }

    private double alongTrackDistance(Coordinate coord, double crossTrackError) {
        double distanceFromStart = distanceLibrary.fastDistance(start, coord);
        double alongTrackDistance = FastMath.acos(FastMath.cos(distanceFromStart / RADIUS)
            / FastMath.cos(crossTrackError / RADIUS))
            * RADIUS;
        return alongTrackDistance;
    }
}

class IndexedLineSegmentComparator implements Comparator<IndexedLineSegment> {

    private Coordinate coord;

    public IndexedLineSegmentComparator(Coordinate coord) {
        this.coord = coord;
    }

    @Override
    public int compare(IndexedLineSegment a, IndexedLineSegment b) {
        return (int) FastMath.signum(a.distance(coord) - b.distance(coord));
    }
}

/**
 * Generates a set of edges from GTFS.
 */
public class GTFSPatternHopFactory {

    private static final Logger LOG = LoggerFactory.getLogger(GTFSPatternHopFactory.class);

    private static final int SECONDS_IN_HOUR = 60 * 60; // rename to seconds in hour

    private static GeometryFactory _geometryFactory = GeometryUtils.getGeometryFactory();

    private GtfsRelationalDao _dao;

    private CalendarService _calendarService;
    
    private Map<ShapeSegmentKey, LineString> _geometriesByShapeSegmentKey = new HashMap<ShapeSegmentKey, LineString>();

    private Map<AgencyAndId, LineString> _geometriesByShapeId = new HashMap<AgencyAndId, LineString>();

    private Map<AgencyAndId, double[]> _distancesByShapeId = new HashMap<AgencyAndId, double[]>();
    
    private boolean _deleteUselessDwells = true;

    private ArrayList<PatternDwell> potentiallyUselessDwells = new ArrayList<PatternDwell> ();

    private FareServiceFactory fareServiceFactory;

    /* Need TripTimes rather than Trips, to allow sorting within blocks and linking up patterns. */
    private ListMultimap<BlockIdAndServiceId, TripTimes> tripTimesForBlock = ArrayListMultimap.create();

//    private Map<InterlineSwitchoverKey, PatternInterlineDwell> interlineDwells = new HashMap<InterlineSwitchoverKey, PatternInterlineDwell>();

    private Map<StopPattern, TripPattern> tripPatterns = Maps.newHashMap();

//    private Map<StopPattern, TripPattern> frequencyTripPatterns = Maps.newHashMap(); NOT USED, all patterns are mixed for the moment

    private GtfsStopContext context = new GtfsStopContext();

    private int defaultStreetToStopTime;

    private static final DistanceLibrary distanceLibrary = SphericalDistanceLibrary.getInstance();

    private double maxStopToShapeSnapDistance = 150;

    public GTFSPatternHopFactory(GtfsContext context) {
        this._dao = context.getDao();
        this._calendarService = context.getCalendarService();
    }
    
    public GTFSPatternHopFactory() {
        this._dao = null;
        this._calendarService = null;
    }

<<<<<<< HEAD
    
//  // There's already a departure at this time on this trip pattern. This means
//  // that either (a) this will have all the same stop times as that one, and thus
//  // will be a duplicate of it, or (b) it will have different stops, and thus
//  // break the assumption that trips are non-overlapping.
//  if (!tripPattern.stopTimesIdentical(stopTimes, insertionPoint)) {
//      LOG.warn(GraphBuilderAnnotation.register(graph,
//              Variety.TRIP_DUPLICATE_DEPARTURE, trip.getId(),
//              tripPattern.getTrip(insertionPoint)));
//      simple = true;
//      createSimpleHops(graph, trip, stopTimes);
//  } else {
//      LOG.warn(GraphBuilderAnnotation.register(graph, Variety.TRIP_DUPLICATE,
//              trip.getId(), tripPattern.getTrip(insertionPoint)));
//      simple = true;
//  }


/* check stoptimes for negative hops and dwells (midnight crossings?) */
//for (int i = 0; i < stopTimes.size() - 1; i++) {
//StopTime st0 = stopTimes.get(i);
//StopTime st1 = stopTimes.get(i + 1);
//
//int dwellTime = st0.getDepartureTime() - st0.getArrivalTime();
//int runningTime = st1.getArrivalTime() - st0.getDepartureTime();
//
//if (runningTime < 0) {
//  LOG.warn(GraphBuilderAnnotation.register(graph, Variety.NEGATIVE_HOP_TIME, st0, st1));
//  
//  break;
//}
//if (dwellTime < 0) {
//  LOG.warn(GraphBuilderAnnotation.register(graph,
//          Variety.NEGATIVE_DWELL_TIME, st0));
//  dwellTime = 0;
//}
//
//try {
//  tripPattern.addHop(i, insertionPoint, st0.getDepartureTime(),
//          runningTime, st1.getArrivalTime(), dwellTime,
//          st0.getStopHeadsign(), trip);
//} catch (TripOvertakingException e) {
//  LOG.warn(GraphBuilderAnnotation.register(graph,
//          Variety.TRIP_OVERTAKING, e.overtaker, e.overtaken, e.stopIndex));
//  createSimpleHops(graph, trip, stopTimes);
//  simple = true;
//  break;
//}
//}


    
    
    /** Generate the edges. */
=======
    /** Generate the edges. Assumes that there are already vertices in the graph for the stops. */
>>>>>>> 4aec2546
    public void run(Graph graph) {
        if (fareServiceFactory == null) {
            fareServiceFactory = new DefaultFareServiceFactory();
        }
        fareServiceFactory.setDao(_dao);
<<<<<<< HEAD

        /* First create vertices in the graph for the stops. */
=======
        
        // TODO: Why are we loading stops? The Javadoc above says this method assumes stops are aleady loaded.
>>>>>>> 4aec2546
        loadStops(graph);
        loadPathways(graph);
        loadAgencies(graph);
        // TODO: Why is there cached "data", and why are we clearing it? Due to a general lack of comments, I have no idea.
        // Perhaps it is to allow name collisions with previously loaded feeds.
        clearCachedData(); 

        /* Assign 0-based numeric codes to all GTFS service IDs. */
        for (AgencyAndId serviceId : _dao.getAllServiceIds()) {
            // TODO: FIX Service code collision for multiple feeds.
            graph.serviceCodes.put(serviceId, graph.serviceCodes.size());
        }
        
        LOG.debug("building hops from trips");
        Collection<Trip> trips = _dao.getAllTrips();
        int tripCount = 0;

        /* First, record which trips are used by one or more frequency entries.
         * These trips will be ignored for the purposes of non-frequency routing, and
         * all the frequency entries referencing the same trip can be added at once to the same
         * timetable.
         */
        ListMultimap<Trip, Frequency> frequenciesForTrip = ArrayListMultimap.create();        
        for(Frequency freq : _dao.getAllFrequencies()) {
            frequenciesForTrip.put(freq.getTrip(), freq);
        }
        
        /* Then loop over all trips, handling each one as a frequency-based or scheduled trip. */
        TRIP : for (Trip trip : trips) {

            if (++tripCount % 100000 == 0) {
                LOG.debug("loading trips {}/{}", tripCount, trips.size());
            }

            // TODO: move to a validator module
            if ( ! _calendarService.getServiceIds().contains(trip.getServiceId())) {
                LOG.warn(graph.addBuilderAnnotation(new TripUndefinedService(trip)));
            }

            /* Fetch the stop times for this trip. Copy the list since it's immutable. */
            List<StopTime> stopTimes = new ArrayList<StopTime>(_dao.getStopTimesForTrip(trip));

            /* GTFS stop times frequently contain duplicate, missing, or incorrect entries. Repair them. */
            if (removeRepeatedStops(stopTimes)) {
                LOG.warn(graph.addBuilderAnnotation(new RepeatedStops(trip)));
            }
            filterStopTimes(stopTimes, graph);
            interpolateStopTimes(stopTimes);   
            
            /* If after filtering this trip does not contain at least 2 stoptimes, it does not serve any purpose. */
            if (stopTimes.size() < 2) {
                LOG.warn(graph.addBuilderAnnotation(new TripDegenerate(trip)));
                continue TRIP;
            }
<<<<<<< HEAD
            
            /* check to see if this trip is used by one or more frequency entries */
            List<Frequency> frequencies = frequenciesForTrip.get(trip);
            if(frequencies != null && ! frequencies.isEmpty()) {
                // before creating frequency-based trips, check for single-instance frequencies.
                Collections.sort(frequencies, new Comparator<Frequency>() {
                    @Override
                    public int compare(Frequency o1, Frequency o2) {
                        return o1.getStartTime() - o2.getStartTime();
                    }
                });

                Frequency frequency = frequencies.get(0);
                if (frequencies.size() > 1 || 
                    frequency.getStartTime() != stopTimes.get(0).getDepartureTime() ||
                    frequency.getEndTime() - frequency.getStartTime() > frequency.getHeadwaySecs()) {
                    T2<FrequencyBasedTripPattern,List<FrequencyHop>> patternAndHops =
                            makeFrequencyPattern(graph, trip, stopTimes);
                    List<FrequencyHop> hops = patternAndHops.getSecond();
                    FrequencyBasedTripPattern frequencyPattern = patternAndHops.getFirst();
                    if (frequencyPattern != null) 
                        frequencyPattern.createRanges(frequencies);
                    createGeometry(graph, trip, stopTimes, hops);
                    continue TRIP;
                } // else fall through and treat this as a normal trip
=======

            /* Get the existing TripPattern for this filtered StopPattern, or create one. */
            StopPattern stopPattern = new StopPattern(stopTimes);
            TripPattern tripPattern = tripPatterns.get(stopPattern);
            if (tripPattern == null) {
                tripPattern = new TripPattern(trip.getRoute(), stopPattern);
                tripPatterns.put(stopPattern, tripPattern);
>>>>>>> 4aec2546
            }

            /* Check whether this trip is referenced by one or more frequency entries. */
            List<Frequency> frequencies = frequenciesForTrip.get(trip);
            if (frequencies != null && !(frequencies.isEmpty())) {
                for (Frequency freq : frequencies) {
                    tripPattern.add(new FrequencyTripTimes(trip, stopTimes, freq));
                }
                // TODO replace: createGeometry(graph, trip, stopTimes, hops);
            }

            /* This trip was not frequency-based, so it must be table-based. */
            else {
                TripTimes tripTimes = new TripTimes(trip, stopTimes);
                tripPattern.add(tripTimes);
                // For interlining, group TripTimes with all others sharing the same block ID.
                // Block semantics seem undefined for frequency trips.
                if (trip.getBlockId() != null && ! trip.getBlockId().equals("")) {
                    tripTimesForBlock.put(new BlockIdAndServiceId(trip), tripTimes);
                }
            }

        } // end foreach TRIP

        /* Generate unique names for all the TableTripPatterns. */
        TripPattern.generateUniqueNames(tripPatterns.values());

        /* Loop over all new TableTripPatterns, creating the vertices and edges for each pattern. */
        for (TripPattern tableTripPattern : tripPatterns.values()) {
            tableTripPattern.makePatternVerticesAndEdges(graph, context);
            tableTripPattern.setServiceCodes(graph.serviceCodes); // TODO this could be more elegant
        }

        /* Link up interlined trips (where a physical vehicle continues on to another logical trip). */
        Map<TripTimes, TripTimes> interlinedTrips = Maps.newHashMap();
        for (BlockIdAndServiceId block : tripTimesForBlock.keySet()) {
            List<TripTimes> blockTripTimes = tripTimesForBlock.get(block);
            /* Sort trips within the block by first departure time, then iterate over trips in this 
             * block and schedule, linking them. Has no effect on single-trip blocks. 
             * Storing TripTimes rather than trip, so we have both Pattern and Trip, 
             * and can perform real time lookup. */
            Collections.sort(blockTripTimes); 
            TripTimes last = null;
            for (TripTimes tripTimes : blockTripTimes) {
                if (last != null) {
                    interlinedTrips.put(last, tripTimes);
                }
                // TODO: Check for incoherence / trip times overlap.
                last = tripTimes;
            }
        }

     // FIXME MAKE PATTERN INTERLINE DWELL edges for patterns
     // FIXME store next linked TripTimes in each TripTimes
     // do we already have a PatternInterlineDwell edge for this dwell?
//                 PatternInterlineDwell dwell = getInterlineDwell(dwellKey);
//                 if (dwell == null) { 
//                     // create the dwell because it does not exist yet
//                     Vertex startJourney = context.patternArriveNodes.get(new T2<Stop, Trip>(s0, fromExemplar));
//                     Vertex endJourney = context.patternDepartNodes.get(new T2<Stop, Trip>(s1, toExemplar));
//                     // toTrip is just an exemplar; dwell edges can contain many trip connections
//                     dwell = new PatternInterlineDwell(startJourney, endJourney, toTrip);
//                     interlineDwells.put(dwellKey, dwell);
//                 }
//                 int dwellTime = st1.getDepartureTime() - st0.getArrivalTime();
//                 dwell.addTrip(fromTrip, toTrip, dwellTime,
//                         fromInterlineTrip.getPatternIndex(), toInterlineTrip.getPatternIndex());

        loadTransfers(graph);
        // TODO just remove dwell deletion entirely
        if (_deleteUselessDwells) deleteUselessDwells(graph);

        /* Is this the wrong place to do this? It should be done on all feeds at once, or at deserialization. */
        // it is already done at deserialization, but standalone mode allows using graphs without serializing them.
        for (TripPattern tableTripPattern : tripPatterns.values()) {
            tableTripPattern.getScheduledTimetable().finish();
        }
        
        clearCachedData(); // eh?
        graph.putService(FareService.class, fareServiceFactory.makeFareService());
        graph.putService(OnBoardDepartService.class, new OnBoardDepartServiceImpl());
    }
    
    private <T extends Edge & HopEdge> void createGeometry(Graph graph, Trip trip,
            List<StopTime> stopTimes, List<T> hops) {

        AgencyAndId shapeId = trip.getShapeId();
        if (shapeId == null || shapeId.getId() == null || shapeId.getId().equals(""))
            return; // this trip has no associated shape_id, bail out
        // TODO: is this right? don't we want to use the straight-line logic below?
        
        /* Detect presence or absence of shape_dist_traveled on a per-trip basis */
        StopTime st0 = stopTimes.get(0);
        boolean hasShapeDist = st0.isShapeDistTraveledSet();
        if (hasShapeDist) { 
            // this trip has shape_dist in stop_times
            for (int i = 0; i < hops.size(); ++i) {
                Edge hop = hops.get(i);
                st0 = stopTimes.get(i);
                StopTime st1 = stopTimes.get(i + 1);
                ((HopEdge)hop).setGeometry(getHopGeometryViaShapeDistTraveled(graph, shapeId, st0, st1, hop.getFromVertex(), hop.getToVertex()));
            }
            return;
        }
        LineString shape = getLineStringForShapeId(shapeId);
        if (shape == null) {
            // this trip has a shape_id, but no such shape exists, and no shape_dist in stop_times
            // create straight line segments between stops for each hop
            for (int i = 0; i < stopTimes.size() - 1; ++i) {
                st0 = stopTimes.get(i);
                StopTime st1 = stopTimes.get(i + 1);
                LineString geometry = createSimpleGeometry(st0.getStop(), st1.getStop());
                hops.get(i).setGeometry(geometry);
            }
            return;
        }
        // This trip does not have shape_dist in stop_times, but does have an associated shape.
        ArrayList<IndexedLineSegment> segments = new ArrayList<IndexedLineSegment>();
        for (int i = 0 ; i < shape.getNumPoints() - 1; ++i) {
            segments.add(new IndexedLineSegment(i, shape.getCoordinateN(i), shape.getCoordinateN(i + 1)));
        }
        // Find possible segment matches for each stop.
        List<List<IndexedLineSegment>> possibleSegmentsForStop = new ArrayList<List<IndexedLineSegment>>();
        int minSegmentIndex = 0;
        for (int i = 0; i < stopTimes.size() ; ++i) {
            Stop stop = stopTimes.get(i).getStop();
            Coordinate coord = new Coordinate(stop.getLon(), stop.getLat());
            List<IndexedLineSegment> stopSegments = new ArrayList<IndexedLineSegment>();
            double bestDistance = Double.MAX_VALUE;
            IndexedLineSegment bestSegment = null;
            int maxSegmentIndex = -1;
            int index = -1;
            int minSegmentIndexForThisStop = -1;
            for (IndexedLineSegment segment : segments) {
                index ++;
                if (segment.index < minSegmentIndex) {
                    continue;
                }
                double distance = segment.distance(coord);
                if (distance < maxStopToShapeSnapDistance) {
                    stopSegments.add(segment);
                    maxSegmentIndex = index;
                    if (minSegmentIndexForThisStop == -1)
                        minSegmentIndexForThisStop = index;
                } else if (distance < bestDistance) {
                    bestDistance = distance;
                    bestSegment = segment;
                    if (maxSegmentIndex != -1) {
                        maxSegmentIndex = index;
                    }
                }
            }
            if (stopSegments.size() == 0) {
                //no segments within 150m
                //fall back to nearest segment
                stopSegments.add(bestSegment);
                minSegmentIndex = bestSegment.index;
            } else {
                minSegmentIndex = minSegmentIndexForThisStop;
                Collections.sort(stopSegments, new IndexedLineSegmentComparator(coord));
            }

            for (int j = i - 1; j >= 0; j --) {
                for (Iterator<IndexedLineSegment> it = possibleSegmentsForStop.get(j).iterator(); it.hasNext(); ) {
                    IndexedLineSegment segment = it.next();
                    if (segment.index > maxSegmentIndex) {
                        it.remove();
                    }
                }
            }
            possibleSegmentsForStop.add(stopSegments);
        }

        List<LinearLocation> locations = getStopLocations(possibleSegmentsForStop, stopTimes, 0, -1);

        if (locations == null) {
            // this only happens on shape which have points very far from
            // their stop sequence. So we'll fall back to trivial stop-to-stop
            // linking, even though theoretically we could do better.

            for (int i = 0; i < stopTimes.size() - 1; ++i) {
                st0 = stopTimes.get(i);
                StopTime st1 = stopTimes.get(i + 1);
                LineString geometry = createSimpleGeometry(st0.getStop(), st1.getStop());
                hops.get(i).setGeometry(geometry);
                //this warning is not strictly correct, but will do
                LOG.warn(graph.addBuilderAnnotation(new BogusShapeGeometryCaught(shapeId, st0, st1)));
            }
            return;
        }

        Iterator<LinearLocation> locationIt = locations.iterator();
        LinearLocation endLocation = locationIt.next();
        double distanceSoFar = 0;
        int last = 0;
        for (int i = 0; i < hops.size(); ++i) {
            Edge hop = hops.get(i);
            LinearLocation startLocation = endLocation;
            endLocation = locationIt.next();

            //convert from LinearLocation to distance
            //advance distanceSoFar up to start of segment containing startLocation;
            //it does not matter at all if this is accurate so long as it is consistent
            for (int j = last; j < startLocation.getSegmentIndex(); ++j) {
                Coordinate from = shape.getCoordinateN(j);
                Coordinate to = shape.getCoordinateN(j + 1);
                double xd = from.x - to.x;
                double yd = from.y - to.y;
                distanceSoFar += FastMath.sqrt(xd * xd + yd * yd);
            }
            last = startLocation.getSegmentIndex();

            double startIndex = distanceSoFar + startLocation.getSegmentFraction() * startLocation.getSegmentLength(shape);
            //advance distanceSoFar up to start of segment containing endLocation
            for (int j = last; j < endLocation.getSegmentIndex(); ++j) {
                Coordinate from = shape.getCoordinateN(j);
                Coordinate to = shape.getCoordinateN(j + 1);
                double xd = from.x - to.x;
                double yd = from.y - to.y;
                distanceSoFar += FastMath.sqrt(xd * xd + yd * yd);
            }
            last = startLocation.getSegmentIndex();
            double endIndex = distanceSoFar + endLocation.getSegmentFraction() * endLocation.getSegmentLength(shape);

            ShapeSegmentKey key = new ShapeSegmentKey(shapeId, startIndex, endIndex);
            LineString geometry = _geometriesByShapeSegmentKey.get(key);

            if (geometry == null) {
                LocationIndexedLine locationIndexed = new LocationIndexedLine(shape);
                geometry = (LineString) locationIndexed.extractLine(startLocation, endLocation);

                // Pack the resulting line string
                CoordinateSequence sequence = new PackedCoordinateSequence.Double(geometry
                        .getCoordinates(), 2);
                geometry = _geometryFactory.createLineString(sequence);
            }
            ((HopEdge)hop).setGeometry(geometry);
        }
    }

    /**
     * Find a consistent, increasing list of LinearLocations along a shape for a set of stops.
     * Handles loops routes.
     * @return
     */
    private List<LinearLocation> getStopLocations(List<List<IndexedLineSegment>> possibleSegmentsForStop,
            List<StopTime> stopTimes, int index, int prevSegmentIndex) {

        if (index == stopTimes.size()) {
            return new LinkedList<LinearLocation>();
        }

        StopTime st = stopTimes.get(index);
        Stop stop = st.getStop();
        Coordinate stopCoord = new Coordinate(stop.getLon(), stop.getLat());

        for (IndexedLineSegment segment : possibleSegmentsForStop.get(index)) {
            if (segment.index < prevSegmentIndex) {
                //can't go backwards along line
                continue;
            }
            List<LinearLocation> locations = getStopLocations(possibleSegmentsForStop, stopTimes, index + 1, segment.index);
            if (locations != null) {
                LinearLocation location = new LinearLocation(0, segment.index, segment.fraction(stopCoord));
                locations.add(0, location);
                return locations; //we found one!
            }
        }

        return null;
    }


// TODO makeFrequencyPattern(Graph graph, Trip trip, List<StopTime> stopTimes) {


    /**
     * Scan through the given list, looking for clearly incorrect series of stoptimes and unsetting
     * them. This includes duplicate times (0-time hops), as well as negative, fast or slow hops.
     * Unsetting the arrival/departure time of clearly incorrect stoptimes will cause them to be
     * interpolated in the next step. Annotations are also added to the graph to reveal the problems
     * to the user.
     * 
     * @param stopTimes the stoptimes to be filtered (from a single trip)
     * @param graph the graph where annotations will be registered
     */
    private void filterStopTimes(List<StopTime> stopTimes, Graph graph) {
        
        if (stopTimes.size() < 2) return;
        StopTime st0 = stopTimes.get(0);

        /* Set departure time if it is missing */
        if (!st0.isDepartureTimeSet() && st0.isArrivalTimeSet()) {
            st0.setDepartureTime(st0.getArrivalTime());
        }
        
        /* Indicates that stop times in this trip are being shifted forward one day. */
        boolean midnightCrossed = false;
        
        for (int i = 1; i < stopTimes.size(); i++) {
            boolean st1bogus = false;
            StopTime st1 = stopTimes.get(i);

            if (midnightCrossed) {
                if (st1.isDepartureTimeSet())
                    st1.setDepartureTime(st1.getDepartureTime() + 24 * SECONDS_IN_HOUR);
                if (st1.isArrivalTimeSet())
                    st1.setArrivalTime(st1.getArrivalTime() + 24 * SECONDS_IN_HOUR);
            }
            /* Set departure time if it is missing. */
            // TODO: doc: what if arrival time is missing?
            if (!st1.isDepartureTimeSet() && st1.isArrivalTimeSet()) {
                st1.setDepartureTime(st1.getArrivalTime());
            }
            /* Do not process (skip over) non-timepoint stoptimes, leaving them in place for interpolation. */ 
            // All non-timepoint stoptimes in a series will have identical arrival and departure values of MISSING_VALUE.
            if ( ! (st1.isArrivalTimeSet() && st1.isDepartureTimeSet())) {
                continue;
            }
            int dwellTime = st0.getDepartureTime() - st0.getArrivalTime(); 
            if (dwellTime < 0) {
                LOG.warn(graph.addBuilderAnnotation(new NegativeDwellTime(st0)));
                if (st0.getArrivalTime() > 23 * SECONDS_IN_HOUR && st0.getDepartureTime() < 1 * SECONDS_IN_HOUR) {
                    midnightCrossed = true;
                    st0.setDepartureTime(st0.getDepartureTime() + 24 * SECONDS_IN_HOUR);
                } else {
                    st0.setDepartureTime(st0.getArrivalTime());
                }
            }
            int runningTime = st1.getArrivalTime() - st0.getDepartureTime();

            if (runningTime < 0) {
                LOG.warn(graph.addBuilderAnnotation(new NegativeHopTime(new StopTime(st0), new StopTime(st1))));
                // negative hops are usually caused by incorrect coding of midnight crossings
                midnightCrossed = true;
                if (st0.getDepartureTime() > 23 * SECONDS_IN_HOUR && st1.getArrivalTime() < 1 * SECONDS_IN_HOUR) {
                    st1.setArrivalTime(st1.getArrivalTime() + 24 * SECONDS_IN_HOUR);
                } else {
                    st1.setArrivalTime(st0.getDepartureTime());
                }
            }
            double hopDistance = distanceLibrary.fastDistance(
                   st0.getStop().getLat(), st0.getStop().getLon(),
                   st1.getStop().getLat(), st1.getStop().getLon());
            double hopSpeed = hopDistance/runningTime;
            /* zero-distance hops are probably not harmful, though they could be better 
             * represented as dwell times
            if (hopDistance == 0) {
                LOG.warn(GraphBuilderAnnotation.register(graph, 
                        Variety.HOP_ZERO_DISTANCE, runningTime, 
                        st1.getTrip().getId(), 
                        st1.getStopSequence()));
            } 
            */
            // sanity-check the hop
            if (st0.getArrivalTime() == st1.getArrivalTime() ||
                st0.getDepartureTime() == st1.getDepartureTime()) {
                LOG.trace("{} {}", st0, st1);
                // series of identical stop times at different stops
                LOG.trace(graph.addBuilderAnnotation(new HopZeroTime((float) hopDistance, 
                          st1.getTrip(), st1.getStopSequence())));
                // clear stoptimes that are obviously wrong, causing them to later be interpolated
/* FIXME (lines commented out because they break routability in multi-feed NYC for some reason -AMB) */
//                st1.clearArrivalTime();
//                st1.clearDepartureTime();
                st1bogus = true;
            } else if (hopSpeed > 45) {
                // 45 m/sec ~= 100 miles/hr
                // elapsed time of 0 will give speed of +inf
                LOG.trace(graph.addBuilderAnnotation(new HopSpeedFast((float) hopSpeed, 
                        (float) hopDistance, st0.getTrip(), st0.getStopSequence())));
            } else if (hopSpeed < 0.1) {
                // 0.1 m/sec ~= 0.2 miles/hr
                LOG.trace(graph.addBuilderAnnotation(new HopSpeedSlow((float) hopSpeed, 
                        (float) hopDistance, st0.getTrip(), st0.getStopSequence())));
            }
            // st0 should reflect the last stoptime that was not clearly incorrect
            if ( ! st1bogus)  
                st0 = st1;
        } // END for loop over stop times
    }
    
    private void loadAgencies(Graph graph) {
        for (Agency agency : _dao.getAllAgencies()) {
            graph.addAgency(agency);
        }
    }

    private void loadPathways(Graph graph) {
        for (Pathway pathway : _dao.getAllPathways()) {
            Vertex fromVertex = context.stationStopNodes.get(pathway.getFromStop());
            Vertex toVertex = context.stationStopNodes.get(pathway.getToStop());
            if (pathway.isWheelchairTraversalTimeSet()) {
                new PathwayEdge(fromVertex, toVertex, pathway.getTraversalTime(), pathway.getWheelchairTraversalTime());
            } else {
                new PathwayEdge(fromVertex, toVertex, pathway.getTraversalTime());
            }
        }
    }

    private void loadStops(Graph graph) {
        for (Stop stop : _dao.getAllStops()) {
            if (context.stops.contains(stop.getId())) {
                continue;
            }
            context.stops.add(stop.getId());

            int locationType = stop.getLocationType();

            //add a vertex representing the stop
            if (locationType == 1) {
                context.stationStopNodes.put(stop, new TransitStation(graph, stop));
            } else {
                TransitStop stopVertex = new TransitStop(graph, stop);
                stopVertex.setStreetToStopTime(defaultStreetToStopTime);
                context.stationStopNodes.put(stop, stopVertex);

                if (locationType != 2) {
                    //add a vertex representing arriving at the stop
                    TransitStopArrive arrive = new TransitStopArrive(graph, stop, stopVertex);
                    context.stopArriveNodes.put(stop, arrive);

                    //add a vertex representing departing from the stop
                    TransitStopDepart depart = new TransitStopDepart(graph, stop, stopVertex);
                    context.stopDepartNodes.put(stop, depart);

                    //add edges from arrive to stop and stop to depart
                    new PreAlightEdge(arrive, stopVertex);
                    new PreBoardEdge(stopVertex, depart);
                }
            }
        }
    }
    
    /** Delete dwell edges that take no time, and merge their start and end vertices. */
    private void deleteUselessDwells(Graph graph) {
        int nDwells = potentiallyUselessDwells.size();
        int nDeleted = 0;
        for (PatternDwell dwell : potentiallyUselessDwells) {
            // useless arrival time arrays are now eliminated in TripTimes constructor (AMB) 
            if (dwell.allDwellsZero()) {
                dwell.getFromVertex().mergeFrom(graph, dwell.getToVertex());
                nDeleted += 1;
            }                
        }
        LOG.debug("deleted {} dwell edges / {} candidates, merging arrival and departure vertices.", 
           nDeleted, nDwells);
        if (nDeleted > 0) graph.setDwellsDeleted(true);
    }

    /**
     * Scan through the given list of stoptimes, interpolating the missing (unset) ones.
     * This is currently done by assuming equidistant stops and constant speed.
     * While we may not be able to improve the constant speed assumption, we can
     * TODO: use route matching (or shape distance etc.) to improve inter-stop distances
     *  
     * @param stopTimes the stoptimes (from a single trip) to be interpolated 
     */
    private void interpolateStopTimes(List<StopTime> stopTimes) {
        int lastStop = stopTimes.size() - 1;
        int numInterpStops = -1;
        int departureTime = -1, prevDepartureTime = -1;
        int interpStep = 0;

        int i;
        for (i = 0; i < lastStop; i++) {
            StopTime st0 = stopTimes.get(i);

            prevDepartureTime = departureTime;
            departureTime = st0.getDepartureTime();

            /* Interpolate, if necessary, the times of non-timepoint stops */
            /* genuine interpolation needed */
            if (!(st0.isDepartureTimeSet() && st0.isArrivalTimeSet())) {
                // figure out how many such stops there are in a row.
                int j;
                StopTime st = null;
                for (j = i + 1; j < lastStop + 1; ++j) {
                    st = stopTimes.get(j);
                    if ((st.isDepartureTimeSet() && st.getDepartureTime() != departureTime)
                            || (st.isArrivalTimeSet() && st.getArrivalTime() != departureTime)) {
                        break;
                    }
                }
                if (j == lastStop + 1) {
                    throw new RuntimeException(
                            "Could not interpolate arrival/departure time on stop " + i
                            + " (missing final stop time) on trip " + st0.getTrip());
                }
                numInterpStops = j - i;
                int arrivalTime;
                if (st.isArrivalTimeSet()) {
                    arrivalTime = st.getArrivalTime();
                } else {
                    arrivalTime = st.getDepartureTime();
                }
                interpStep = (arrivalTime - prevDepartureTime) / (numInterpStops + 1);
                if (interpStep < 0) {
                    throw new RuntimeException(
                            "trip goes backwards for some reason");
                }
                for (j = i; j < i + numInterpStops; ++j) {
                    //System.out.println("interpolating " + j + " between " + prevDepartureTime + " and " + arrivalTime);
                    departureTime = prevDepartureTime + interpStep * (j - i + 1);
                    st = stopTimes.get(j);
                    if (st.isArrivalTimeSet()) {
                        departureTime = st.getArrivalTime();
                    } else {
                        st.setArrivalTime(departureTime);
                    }
                    if (!st.isDepartureTimeSet()) {
                        st.setDepartureTime(departureTime);
                    }
                }
                i = j - 1;
            }
        }
    }

    private void clearCachedData() {
        LOG.debug("shapes=" + _geometriesByShapeId.size());
        LOG.debug("segments=" + _geometriesByShapeSegmentKey.size());
        _geometriesByShapeId.clear();
        _distancesByShapeId.clear();
        _geometriesByShapeSegmentKey.clear();
        potentiallyUselessDwells.clear();
    }

    private void loadTransfers(Graph graph) {
        Collection<Transfer> transfers = _dao.getAllTransfers();
        TransferTable transferTable = graph.getTransferTable();
        for (Transfer t : transfers) {
            Stop fromStop = t.getFromStop();
            Stop toStop = t.getToStop();
            Route fromRoute = t.getFromRoute();
            Route toRoute = t.getToRoute();
            Trip fromTrip = t.getFromTrip();
            Trip toTrip = t.getToTrip();
            Vertex fromVertex = context.stopArriveNodes.get(fromStop);
            Vertex toVertex = context.stopDepartNodes.get(toStop);
            switch (t.getTransferType()) {
            case 1:
                // timed (synchronized) transfer 
                // Handle with edges that bypass the street network.
                // from and to vertex here are stop_arrive and stop_depart vertices
                
                // only add edge when it doesn't exist already
                boolean hasTimedTransferEdge = false;
                for (Edge outgoingEdge : fromVertex.getOutgoing()) {
                    if (outgoingEdge instanceof TimedTransferEdge) {
                        if (outgoingEdge.getToVertex() == toVertex) {
                            hasTimedTransferEdge = true;
                            break;
                        }
                    }
                }
                if (!hasTimedTransferEdge) {
                    new TimedTransferEdge(fromVertex, toVertex);
                }
                // add to transfer table to handle specificity
                transferTable.addTransferTime(fromStop, toStop, fromRoute, toRoute, fromTrip, toTrip, StopTransfer.TIMED_TRANSFER);
                break;
            case 2:
                // min transfer time
                transferTable.addTransferTime(fromStop, toStop, fromRoute, toRoute, fromTrip, toTrip, t.getMinTransferTime());
                break;
            case 3:
                // forbidden transfer
                transferTable.addTransferTime(fromStop, toStop, fromRoute, toRoute, fromTrip, toTrip, StopTransfer.FORBIDDEN_TRANSFER);
                break;
            case 0:
            default: 
                // preferred transfer
                transferTable.addTransferTime(fromStop, toStop, fromRoute, toRoute, fromTrip, toTrip, StopTransfer.PREFERRED_TRANSFER);
                break;
            }
        }
    }

    
    private LineString getHopGeometryViaShapeDistTraveled(Graph graph, AgencyAndId shapeId, StopTime st0, StopTime st1,
            Vertex startJourney, Vertex endJourney) {

        double startDistance = st0.getShapeDistTraveled();
        double endDistance = st1.getShapeDistTraveled();

        ShapeSegmentKey key = new ShapeSegmentKey(shapeId, startDistance, endDistance);
        LineString geometry = _geometriesByShapeSegmentKey.get(key);
        if (geometry != null)
            return geometry;

        double[] distances = getDistanceForShapeId(shapeId);

        if (distances == null) {
            LOG.warn(graph.addBuilderAnnotation(new BogusShapeGeometry(shapeId)));
            return null;
        } else {
            LinearLocation startIndex = getSegmentFraction(distances, startDistance);
            LinearLocation endIndex = getSegmentFraction(distances, endDistance);

            if (equals(startIndex, endIndex)) {
                //bogus shape_dist_traveled 
                graph.addBuilderAnnotation(new BogusShapeDistanceTraveled(st1));
                return createSimpleGeometry(st0.getStop(), st1.getStop());
            }
            LineString line = getLineStringForShapeId(shapeId);
            LocationIndexedLine lol = new LocationIndexedLine(line);

            geometry = getSegmentGeometry(graph, shapeId, lol, startIndex, endIndex, startDistance,
                    endDistance, st0, st1);

            return geometry;
        }
    }

    private static boolean equals(LinearLocation startIndex, LinearLocation endIndex) {
        return startIndex.getSegmentIndex() == endIndex.getSegmentIndex()
                && startIndex.getSegmentFraction() == endIndex.getSegmentFraction()
                && startIndex.getComponentIndex() == endIndex.getComponentIndex();
    }

    /** create a 2-point linestring (a straight line segment) between the two stops */
    private LineString createSimpleGeometry(Stop s0, Stop s1) {
        
        Coordinate[] coordinates = new Coordinate[] {
                new Coordinate(s0.getLon(), s0.getLat()),
                new Coordinate(s1.getLon(), s1.getLat())
        };
        CoordinateSequence sequence = new PackedCoordinateSequence.Double(coordinates, 2);
        
        return _geometryFactory.createLineString(sequence);        
    }

    private boolean isValid(Geometry geometry, Stop s0, Stop s1) {
        Coordinate[] coordinates = geometry.getCoordinates();
        if (coordinates.length < 2) {
            return false;
        }
        if (geometry.getLength() == 0) {
            return false;
        }
        for (Coordinate coordinate : coordinates) {
            if (Double.isNaN(coordinate.x) || Double.isNaN(coordinate.y)) {
                return false;
            }
        }
        Coordinate geometryStartCoord = coordinates[0];
        Coordinate geometryEndCoord = coordinates[coordinates.length - 1];
        
        Coordinate startCoord = new Coordinate(s0.getLon(), s0.getLat());
        Coordinate endCoord = new Coordinate(s1.getLon(), s1.getLat());
        if (distanceLibrary.fastDistance(startCoord, geometryStartCoord) > maxStopToShapeSnapDistance) {
            return false;
        } else if (distanceLibrary.fastDistance(endCoord, geometryEndCoord) > maxStopToShapeSnapDistance) {
            return false;
        }
        return true;
    }

    private LineString getSegmentGeometry(Graph graph, AgencyAndId shapeId,
            LocationIndexedLine locationIndexedLine, LinearLocation startIndex,
            LinearLocation endIndex, double startDistance, double endDistance, 
            StopTime st0, StopTime st1) {

        ShapeSegmentKey key = new ShapeSegmentKey(shapeId, startDistance, endDistance);

        LineString geometry = _geometriesByShapeSegmentKey.get(key);
        if (geometry == null) {

            geometry = (LineString) locationIndexedLine.extractLine(startIndex, endIndex);

            // Pack the resulting line string
            CoordinateSequence sequence = new PackedCoordinateSequence.Double(geometry
                    .getCoordinates(), 2);
            geometry = _geometryFactory.createLineString(sequence);
            
            if (!isValid(geometry, st0.getStop(), st1.getStop())) {
                LOG.warn(graph.addBuilderAnnotation(new BogusShapeGeometryCaught(shapeId, st0, st1)));
                //fall back to trivial geometry
                geometry = createSimpleGeometry(st0.getStop(), st1.getStop());
            }
            _geometriesByShapeSegmentKey.put(key, (LineString) geometry);
        }

        return geometry;
    }
    
    /* 
     * If a shape appears in more than one feed, the shape points will be loaded several
     * times, and there will be duplicates in the DAO. Filter out duplicates and repeated
     * coordinates because 1) they are unnecessary, and 2) they define 0-length line segments
     * which cause JTS location indexed line to return a segment location of NaN, 
     * which we do not want.
     */
    private List<ShapePoint> getUniqueShapePointsForShapeId(AgencyAndId shapeId) {
        List<ShapePoint> points = _dao.getShapePointsForShapeId(shapeId);
        ArrayList<ShapePoint> filtered = new ArrayList<ShapePoint>(points.size());
        ShapePoint last = null;
        for (ShapePoint sp : points) {
            if (last == null || last.getSequence() != sp.getSequence()) {
                if (last != null && 
                    last.getLat() == sp.getLat() && 
                    last.getLon() == sp.getLon()) {
                    LOG.trace("pair of identical shape points (skipping): {} {}", last, sp);
                } else {
                    filtered.add(sp);
                }
            }
            last = sp;
        }
        if (filtered.size() != points.size()) {
            filtered.trimToSize();
            return filtered;
        } else {
            return points;
        }
    }

    private LineString getLineStringForShapeId(AgencyAndId shapeId) {

        LineString geometry = _geometriesByShapeId.get(shapeId);

        if (geometry != null) 
            return geometry;

        List<ShapePoint> points = getUniqueShapePointsForShapeId(shapeId);
        if (points.size() < 2) {
            return null;
        }
        Coordinate[] coordinates = new Coordinate[points.size()];
        double[] distances = new double[points.size()];

        boolean hasAllDistances = true;

        int i = 0;
        for (ShapePoint point : points) {
            coordinates[i] = new Coordinate(point.getLon(), point.getLat());
            distances[i] = point.getDistTraveled();
            if (!point.isDistTraveledSet())
                hasAllDistances = false;
            i++;
        }

        /**
         * If we don't have distances here, we can't calculate them ourselves because we can't
         * assume the units will match
         */

        if (!hasAllDistances) {
            distances = null;
        }

        CoordinateSequence sequence = new PackedCoordinateSequence.Double(coordinates, 2);
        geometry = _geometryFactory.createLineString(sequence);
        _geometriesByShapeId.put(shapeId, geometry);
        _distancesByShapeId.put(shapeId, distances);

        return geometry;
    }

    private double[] getDistanceForShapeId(AgencyAndId shapeId) {
        getLineStringForShapeId(shapeId);
        return _distancesByShapeId.get(shapeId);
    }

    private LinearLocation getSegmentFraction(double[] distances, double distance) {
        int index = Arrays.binarySearch(distances, distance);
        if (index < 0)
            index = -(index + 1);
        if (index == 0)
            return new LinearLocation(0, 0.0);
        if (index == distances.length)
            return new LinearLocation(distances.length, 0.0);

        double prevDistance = distances[index - 1];
        if (prevDistance == distances[index]) {
            return new LinearLocation(index - 1, 1.0);
        }
        double indexPart = (distance - distances[index - 1])
                / (distances[index] - prevDistance);
        return new LinearLocation(index - 1, indexPart);
    }

    /**
     * Filter out any series of stop times that refer to the same stop. This is very inefficient in
     * an array-backed list, but we are assuming that this is a rare occurrence. The alternative is
     * to copy every list of stop times during filtering.
     * 
     * TODO: OBA GFTS makes the stoptime lists unmodifiable, so this will not work.
     * We need to copy any modified list. 
     * 
     * @return whether any repeated stops were filtered out.
     */
    private boolean removeRepeatedStops (List<StopTime> stopTimes) {
        boolean filtered = false;
        StopTime prev = null;
        Iterator<StopTime> it = stopTimes.iterator();
        while (it.hasNext()) {
            StopTime st = it.next();
            if (prev != null) {
                if (prev.getStop().equals(st.getStop())) {
                    // OBA gives us unmodifiable lists, but we have copied them.
                    prev.setDepartureTime(st.getDepartureTime());
                    it.remove();
                    filtered = true;
                }
            }
            prev = st;
        }
        return filtered;
    }

    public void setFareServiceFactory(FareServiceFactory fareServiceFactory) {
        this.fareServiceFactory = fareServiceFactory;
    }

    /** 
     * Create bidirectional, "free" edges (zero-time, low-cost edges) between stops and their 
     * parent stations. This is used to produce implicit transfers between all stops that are
     * part of the same parent station. It was introduced as a workaround to allow in-station 
     * transfers for underground/grade-separated transportation systems like the NYC subway (where
     * it's important to provide in-station transfers for fare computation).
     * 
     * This step used to be automatically applied whenever transfers.txt was used to create 
     * transfers (rathen than or in addition to transfers through the street netowrk), 
     * but has been separated out since it is really a separate process.
     */
    public void createParentStationTransfers () {
        for (Stop stop : _dao.getAllStops()) {
            String parentStation = stop.getParentStation();
            if (parentStation != null) {
                Vertex stopVertex = context.stationStopNodes.get(stop);

                String agencyId = stop.getId().getAgencyId();
                AgencyAndId parentStationId = new AgencyAndId(agencyId, parentStation);

                Stop parentStop = _dao.getStopForId(parentStationId);
                Vertex parentStopVertex = context.stationStopNodes.get(parentStop);

                new FreeEdge(parentStopVertex, stopVertex);
                new FreeEdge(stopVertex, parentStopVertex);

                // Stops with location_type=2 (entrances as defined in the pathways.txt
                // proposal) have no arrive/depart vertices, hence the null checks.
                Vertex stopArriveVertex = context.stopArriveNodes.get(stop);
                Vertex parentStopArriveVertex = context.stopArriveNodes.get(parentStop);
                if (stopArriveVertex != null && parentStopArriveVertex != null) {
                    new FreeEdge(parentStopArriveVertex, stopArriveVertex);
                    new FreeEdge(stopArriveVertex, parentStopArriveVertex);
                }

                Vertex stopDepartVertex = context.stopDepartNodes.get(stop);
                Vertex parentStopDepartVertex = context.stopDepartNodes.get(parentStop);
                if (stopDepartVertex != null && parentStopDepartVertex != null) {
                    new FreeEdge(parentStopDepartVertex, stopDepartVertex);
                    new FreeEdge(stopDepartVertex, parentStopDepartVertex);
                }

                // TODO: provide a cost for these edges when stations and
                // stops have different locations
            }
        }
    }
    
    /**
     * Links the vertices representing parent stops to their child stops bidirectionally. This is
     * not intended to provide implicit transfers (i.e. child stop to parent station to another
     * child stop) but instead to allow beginning or ending a path (itinerary) at a parent station.
     * 
     * Currently this linking is only intended for use in the long distance path service. The
     * pathparsers should ensure that it is effectively ignored in other path services, and even in
     * the long distance path service anywhere but the beginning or end of a path.
     */
    public void linkStopsToParentStations () {
        for (Stop stop : _dao.getAllStops()) {
            String parentStation = stop.getParentStation();
            if (parentStation != null) {
                TransitStop stopVertex = (TransitStop) context.stationStopNodes.get(stop);
                String agencyId = stop.getId().getAgencyId();
                AgencyAndId parentStationId = new AgencyAndId(agencyId, parentStation);
                Stop parentStop = _dao.getStopForId(parentStationId);
                TransitStation parentStopVertex = (TransitStation)
                        context.stationStopNodes.get(parentStop);
                new StationStopEdge(parentStopVertex, stopVertex);
                new StationStopEdge(stopVertex, parentStopVertex);
            }
        }        
    }
    
    /**
     * Create transfer edges between stops which are listed in transfers.txt.
     * 
     * NOTE: this method is only called when transfersTxtDefinesStationPaths is set to
     * True for a given GFTS feed. 
     */
    public void createTransfersTxtTransfers() {

        /* Create transfer edges based on transfers.txt. */
        for (Transfer transfer : _dao.getAllTransfers()) {

            int type = transfer.getTransferType();
            if (type == 3) // type 3 = transfer not possible
                continue;
            if (transfer.getFromStop().equals(transfer.getToStop())) {
                continue;
            }
            TransitStationStop fromv = context.stationStopNodes.get(transfer.getFromStop());
            TransitStationStop tov = context.stationStopNodes.get(transfer.getToStop());

            double distance = distanceLibrary.distance(fromv.getCoordinate(), tov.getCoordinate());
            int time;
            if (transfer.getTransferType() == 2) {
                time = transfer.getMinTransferTime();
            } else {
                time = (int) distance; // fixme: handle timed transfers
            }

            TransferEdge transferEdge = new TransferEdge(fromv, tov, distance, time);
            CoordinateSequence sequence = new PackedCoordinateSequence.Double(new Coordinate[] {
                    fromv.getCoordinate(), tov.getCoordinate() }, 2);
            LineString geometry = _geometryFactory.createLineString(sequence);
            transferEdge.setGeometry(geometry);
        }
    }

    public int getDefaultStreetToStopTime() {
        return defaultStreetToStopTime;
    }

    public void setDefaultStreetToStopTime(int defaultStreetToStopTime) {
        this.defaultStreetToStopTime = defaultStreetToStopTime;
    }

    /**
     * You might not want to delete dwell edges when using realtime updates, because new dwells 
     * might be introduced via trip updates.
     */
    public void setDeleteUselessDwells(boolean delete) {
        this._deleteUselessDwells = delete;
    }

    public void setStopContext(GtfsStopContext context) {
        this.context = context;
    }


    public double getMaxStopToShapeSnapDistance() {
        return maxStopToShapeSnapDistance;
    }


    public void setMaxStopToShapeSnapDistance(double maxStopToShapeSnapDistance) {
        this.maxStopToShapeSnapDistance = maxStopToShapeSnapDistance;
    }

}<|MERGE_RESOLUTION|>--- conflicted
+++ resolved
@@ -352,76 +352,14 @@
         this._calendarService = null;
     }
 
-<<<<<<< HEAD
-    
-//  // There's already a departure at this time on this trip pattern. This means
-//  // that either (a) this will have all the same stop times as that one, and thus
-//  // will be a duplicate of it, or (b) it will have different stops, and thus
-//  // break the assumption that trips are non-overlapping.
-//  if (!tripPattern.stopTimesIdentical(stopTimes, insertionPoint)) {
-//      LOG.warn(GraphBuilderAnnotation.register(graph,
-//              Variety.TRIP_DUPLICATE_DEPARTURE, trip.getId(),
-//              tripPattern.getTrip(insertionPoint)));
-//      simple = true;
-//      createSimpleHops(graph, trip, stopTimes);
-//  } else {
-//      LOG.warn(GraphBuilderAnnotation.register(graph, Variety.TRIP_DUPLICATE,
-//              trip.getId(), tripPattern.getTrip(insertionPoint)));
-//      simple = true;
-//  }
-
-
-/* check stoptimes for negative hops and dwells (midnight crossings?) */
-//for (int i = 0; i < stopTimes.size() - 1; i++) {
-//StopTime st0 = stopTimes.get(i);
-//StopTime st1 = stopTimes.get(i + 1);
-//
-//int dwellTime = st0.getDepartureTime() - st0.getArrivalTime();
-//int runningTime = st1.getArrivalTime() - st0.getDepartureTime();
-//
-//if (runningTime < 0) {
-//  LOG.warn(GraphBuilderAnnotation.register(graph, Variety.NEGATIVE_HOP_TIME, st0, st1));
-//  
-//  break;
-//}
-//if (dwellTime < 0) {
-//  LOG.warn(GraphBuilderAnnotation.register(graph,
-//          Variety.NEGATIVE_DWELL_TIME, st0));
-//  dwellTime = 0;
-//}
-//
-//try {
-//  tripPattern.addHop(i, insertionPoint, st0.getDepartureTime(),
-//          runningTime, st1.getArrivalTime(), dwellTime,
-//          st0.getStopHeadsign(), trip);
-//} catch (TripOvertakingException e) {
-//  LOG.warn(GraphBuilderAnnotation.register(graph,
-//          Variety.TRIP_OVERTAKING, e.overtaker, e.overtaken, e.stopIndex));
-//  createSimpleHops(graph, trip, stopTimes);
-//  simple = true;
-//  break;
-//}
-//}
-
-
-    
-    
-    /** Generate the edges. */
-=======
     /** Generate the edges. Assumes that there are already vertices in the graph for the stops. */
->>>>>>> 4aec2546
     public void run(Graph graph) {
         if (fareServiceFactory == null) {
             fareServiceFactory = new DefaultFareServiceFactory();
         }
         fareServiceFactory.setDao(_dao);
-<<<<<<< HEAD
-
-        /* First create vertices in the graph for the stops. */
-=======
         
         // TODO: Why are we loading stops? The Javadoc above says this method assumes stops are aleady loaded.
->>>>>>> 4aec2546
         loadStops(graph);
         loadPathways(graph);
         loadAgencies(graph);
@@ -476,33 +414,6 @@
                 LOG.warn(graph.addBuilderAnnotation(new TripDegenerate(trip)));
                 continue TRIP;
             }
-<<<<<<< HEAD
-            
-            /* check to see if this trip is used by one or more frequency entries */
-            List<Frequency> frequencies = frequenciesForTrip.get(trip);
-            if(frequencies != null && ! frequencies.isEmpty()) {
-                // before creating frequency-based trips, check for single-instance frequencies.
-                Collections.sort(frequencies, new Comparator<Frequency>() {
-                    @Override
-                    public int compare(Frequency o1, Frequency o2) {
-                        return o1.getStartTime() - o2.getStartTime();
-                    }
-                });
-
-                Frequency frequency = frequencies.get(0);
-                if (frequencies.size() > 1 || 
-                    frequency.getStartTime() != stopTimes.get(0).getDepartureTime() ||
-                    frequency.getEndTime() - frequency.getStartTime() > frequency.getHeadwaySecs()) {
-                    T2<FrequencyBasedTripPattern,List<FrequencyHop>> patternAndHops =
-                            makeFrequencyPattern(graph, trip, stopTimes);
-                    List<FrequencyHop> hops = patternAndHops.getSecond();
-                    FrequencyBasedTripPattern frequencyPattern = patternAndHops.getFirst();
-                    if (frequencyPattern != null) 
-                        frequencyPattern.createRanges(frequencies);
-                    createGeometry(graph, trip, stopTimes, hops);
-                    continue TRIP;
-                } // else fall through and treat this as a normal trip
-=======
 
             /* Get the existing TripPattern for this filtered StopPattern, or create one. */
             StopPattern stopPattern = new StopPattern(stopTimes);
@@ -510,7 +421,6 @@
             if (tripPattern == null) {
                 tripPattern = new TripPattern(trip.getRoute(), stopPattern);
                 tripPatterns.put(stopPattern, tripPattern);
->>>>>>> 4aec2546
             }
 
             /* Check whether this trip is referenced by one or more frequency entries. */
