<?xml version="1.0" encoding="UTF-8"?>
<project xmlns="http://maven.apache.org/POM/4.0.0" xmlns:xsi="http://www.w3.org/2001/XMLSchema-instance" xsi:schemaLocation="http://maven.apache.org/POM/4.0.0 http://maven.apache.org/maven-v4_0_0.xsd">
    <modelVersion>4.0.0</modelVersion>

    <name>OpenTripPlanner</name>
    <description>The OpenTripPlanner multimodal journey planning system</description>
    <url>http://opentripplanner.org</url>

    <groupId>org.opentripplanner</groupId>
    <artifactId>otp</artifactId>
    <version>1.4.0-SNAPSHOT</version>
    <packaging>jar</packaging>

    <licenses>
        <license>
            <name>GNU Lesser General Public License</name>
            <url>https://www.gnu.org/licenses/lgpl-3.0.txt</url>
        </license>
    </licenses>

    <!-- Developer entries are provided only for Steering Committee members.
       For other contributors, see https://github.com/opentripplanner/OpenTripPlanner/graphs/contributors -->
    <developers>
        <developer>
            <name>Andrew Byrd</name>
            <email>andrew@fastmail.net</email>
            <organization>Conveyal</organization>
            <organizationUrl>http://conveyal.com/</organizationUrl>
        </developer>
        <developer>
            <name>David Emory</name>
            <email>david.emory@gmail.com</email>
            <organization>Conveyal</organization>
            <organizationUrl>http://conveyal.com/</organizationUrl>
        </developer>
        <developer>
            <name>Matt Conway</name>
            <email>matt@indicatrix.org</email>
            <organization>Conveyal</organization>
            <organizationUrl>http://conveyal.com/</organizationUrl>
        </developer>
        <developer>
            <name>David Novalis Turner</name>
            <email>novalis@novalis.org</email>
            <organization>Ex-OpenPlans</organization>
            <organizationUrl>http://openplans.org/</organizationUrl>
        </developer>
        <developer>
            <name>Laurent Grégoire</name>
            <email>laurent.gregoire@protonmail.ch</email>
            <organization>Mecatran</organization>
            <organizationUrl>http://www.mecatran.com/</organizationUrl>
        </developer>
        <developer>
            <name>Frank Purcell</name>
            <email>fxpurcell@gmail.com</email>
            <organization>Portland TriMet</organization>
            <organizationUrl>https://trimet.org/</organizationUrl>
        </developer>
        <developer>
            <name>Tuukka Hastrup</name>
            <email>tuukka.hastrup@hsl.fi</email>
            <organization>Helsingin Seudun Liikenne</organization>
            <organizationUrl>https://www.hsl.fi/</organizationUrl>
        </developer>
        <developer>
            <name>Jasper Hartong</name>
            <email>jasper@calendar42.com</email>
            <organization>Calendar42</organization>
            <organizationUrl>http://site.calendar42.com/</organizationUrl>
        </developer>
    </developers>

    <scm>
        <connection>scm:git:http://github.com/opentripplanner/OpenTripPlanner.git</connection>
        <developerConnection>scm:git:ssh://git@github.com/opentripplanner/OpenTripPlanner.git</developerConnection>
        <url>http://github.com/opentripplanner/OpenTripPlanner</url>
    </scm>

    <properties>
        <geotools.version>10.5</geotools.version>
        <jackson.version>2.9.7</jackson.version>
        <jersey.version>2.18</jersey.version>
        <project.build.sourceEncoding>UTF-8</project.build.sourceEncoding>
        <aws.version>1.9.39</aws.version>
    </properties>

    <distributionManagement>
        <!-- We are using Sonatype Nexus Staging instead of Maven Release plugin.
             Only a snapshot repo should be configured. Releases are done from that snapshot staging repo. -->
        <snapshotRepository>
            <id>ossrh</id>
            <url>https://oss.sonatype.org/content/repositories/snapshots</url>
        </snapshotRepository>
    </distributionManagement>

    <build>
        <!-- Filtering will perform substitution on maven-version.properties, see git commit id plugin below. -->
        <resources>
            <resource>
                <directory>src/main/resources</directory>
                <filtering>true</filtering>
            </resource>
            <resource>
                <directory>src/client</directory>
                <targetPath>client</targetPath>
                <filtering>false</filtering>
            </resource>
        </resources>
        <testResources>
            <testResource>
                <directory>src/test/resources</directory>
            </testResource>
            <testResource>
                <!-- Shell scripts to start up OTP, need to be filtered to insert the JAR file name. -->
                <!-- These are treated as testResources rather than resources to keep them out of the JAR. -->
                <!-- The staging repo will reject a JAR containing them as they use traversal paths (../..). -->
                <directory>src/scripts</directory>
                <filtering>true</filtering>
                <!-- Copy the scripts up into the root of the repo, not /target/classes -->
                <targetPath>../..</targetPath>
            </testResource>
        </testResources>
        <pluginManagement>
            <plugins>
                <!-- m2eclipse lifecycle mapping configuration. This controls which Maven build goals should
                be performed during incremental builds within the Eclipse IDE. There are sensible defaults
                for most plugins, but some others require manual configuration with <action><ignore /> or
                <action><execute /> filters. This section only affects incremental builds within Eclipse,
                not command-line Maven builds. That's why it's a pluginManagement without an accompanying plugin. -->
                <plugin>
                    <groupId>org.eclipse.m2e</groupId>
                    <artifactId>lifecycle-mapping</artifactId>
                    <version>1.0.0</version>
                    <configuration>
                        <lifecycleMappingMetadata>
                            <pluginExecutions>
                                <pluginExecution>
                                    <pluginExecutionFilter>
                                        <groupId>org.apache.maven.plugins</groupId>
                                        <artifactId>maven-dependency-plugin</artifactId>
                                        <versionRange>[1.0,)</versionRange>
                                        <goals>
                                            <goal>copy-dependencies</goal>
                                        </goals>
                                    </pluginExecutionFilter>
                                    <action>
                                        <ignore />
                                    </action>
                                </pluginExecution>
                                <pluginExecution>
                                    <pluginExecutionFilter>
                                        <groupId>pl.project13.maven</groupId>
                                        <artifactId>git-commit-id-plugin</artifactId>
                                        <versionRange>[1.0,)</versionRange>
                                        <goals>
                                            <goal>revision</goal>
                                        </goals>
                                    </pluginExecutionFilter>
                                    <action>
                                        <execute />
                                    </action>
                                </pluginExecution>
                            </pluginExecutions>
                        </lifecycleMappingMetadata>
                    </configuration>
                </plugin>
            </plugins>
        </pluginManagement>

        <plugins>
            <plugin>
                <groupId>org.apache.maven.plugins</groupId>
                <artifactId>maven-compiler-plugin</artifactId>
                <version>3.1</version>
                <configuration>
                    <!-- Target Java versions -->
                    <source>1.8</source>
                    <target>1.8</target>
                </configuration>
            </plugin>
            <plugin>
                <!-- Recommended way to deploy to OSSRH , which allows deferred manual release to Central. -->
                <groupId>org.sonatype.plugins</groupId>
                <artifactId>nexus-staging-maven-plugin</artifactId>
                <version>1.6.7</version>
                <extensions>true</extensions>
                <configuration>
                    <serverId>ossrh</serverId>
                    <nexusUrl>https://oss.sonatype.org/</nexusUrl>
                    <autoReleaseAfterClose>true</autoReleaseAfterClose>
                </configuration>
            </plugin>
            <plugin>
                <groupId>com.webcohesion.enunciate</groupId>
                <artifactId>enunciate-maven-plugin</artifactId>
                <version>2.4.0</version>
                <executions>
                    <execution>
                        <!-- override default binding to process-sources phase (enunciate generates web services). -->
                        <phase>site</phase>
                        <goals>
                            <goal>docs</goal>
                        </goals>
                    </execution>
                </executions>
                <configuration>
                    <docsDir>${project.build.directory}/site/enunciate</docsDir>
                </configuration>
            </plugin>
            <plugin>
                <!-- This plugin must be configured both here (for attach-javadoc during release)
                and in "reports" (for site generation), preferably with identical version numbers. -->
                <groupId>org.apache.maven.plugins</groupId>
                <artifactId>maven-javadoc-plugin</artifactId>
                <version>2.10.3</version>
                <configuration>
                    <!-- Turn off Java 8 strict Javadoc checking -->
                    <additionalparam>-Xdoclint:none</additionalparam>
                </configuration>
                <executions>
                    <!-- Compress Javadoc into JAR and include that JAR when deploying. -->
                    <execution>
                        <id>attach-javadocs</id>
                        <goals>
                            <goal>jar</goal>
                        </goals>
                    </execution>
                </executions>
            </plugin>
            <plugin>
                <groupId>org.apache.maven.plugins</groupId>
                <artifactId>maven-source-plugin</artifactId>
                <version>3.0.1</version>
                <executions>
                    <execution>
                        <id>attach-sources</id>
                        <goals>
                            <goal>jar-no-fork</goal>
                        </goals>
                    </execution>
                </executions>
            </plugin>
            <plugin>
                <groupId>org.apache.maven.plugins</groupId>
                <artifactId>maven-gpg-plugin</artifactId>
                <version>1.5</version>
                <executions>
                    <execution>
                        <id>sign-artifacts</id>
                        <!-- We sign in the verify phase, which means it will happen for install and deploy but not package. -->
                        <phase>verify</phase>
                        <goals>
                            <goal>sign</goal>
                        </goals>
                    </execution>
                </executions>
            </plugin>
            <plugin>
                <groupId>org.apache.maven.plugins</groupId>
                <artifactId>maven-surefire-plugin</artifactId>
                <version>2.21.0</version>
                <configuration>
                    <argLine>-Xmx2G</argLine>
                    <!-- Jenkins needs XML test reports to determine whether the build is stable. -->
                    <disableXmlReport>false</disableXmlReport>
                </configuration>
            </plugin>
            <plugin>
                <!-- Get current Git commit information for use in MavenVersion class.
                  Commit information is stored in Maven variables, which are then substituted
                  into the properties file. The plugin has a mode to generate a git.properties file,
                  but we need the Maven project version as well, so we perform substitution. -->
                <groupId>pl.project13.maven</groupId>
                <artifactId>git-commit-id-plugin</artifactId>
                <version>2.1.15</version>
                <executions>
                    <execution>
                        <goals>
                            <goal>revision</goal>
                        </goals>
                    </execution>
                </executions>
                <configuration>
                    <verbose>false</verbose>
                    <dotGitDirectory>${project.basedir}.git</dotGitDirectory>
                    <failOnNoGitDirectory>false</failOnNoGitDirectory>
                    <failOnUnableToExtractRepoInfo>false</failOnUnableToExtractRepoInfo>
                </configuration>
            </plugin>

            <!-- There used to be a dependency-plugin:copy-dependencies plugin entry
              here, but the shade-plugin will explode the dependencies even if they aren't
              manually copied in. -->

            <plugin>
                <!-- We want to create a standalone jar that can be run on the command
                  line. Java does not really allow this - you cannot place jars inside of jars.
                  You must either provide all the dependency jars to the user (usually lib/
                  under the directory containing the runnable jar) or explode all the jars
                  and repackage them into a single jar. The problem is that while class files
                  are nicely organized into the package namespace and should not collide, the
                  META-INF directories of the jars will collide. Maven's standard assembly
                  plugin does not account for this and will just clobber metadata. This then
                  causes runtime errors, particularly with Spring. Instead, we use the shade
                  plugin which has transformers that will for example append files of the same
                  name rather than overwrite them in the combined JAR. NB: Don't use a version
                  of the shade plugin older than 1.3.2, as it fixed MSHADE-76 (files not merged
                  properly if some input files are missing a terminating newline) -->
                <groupId>org.apache.maven.plugins</groupId>
                <artifactId>maven-shade-plugin</artifactId>
                <version>2.2</version>
                <executions>
                    <execution>
                        <phase>package</phase>
                        <goals>
                            <goal>shade</goal>
                        </goals>
                        <configuration>
                            <filters>
                                <filter>
                                    <!-- exclude signatures from merged JAR to avoid invalid signature messages -->
                                    <artifact>*:*</artifact>
                                    <excludes>
                                        <exclude>META-INF/*.SF</exclude>
                                        <exclude>META-INF/*.DSA</exclude>
                                        <exclude>META-INF/*.RSA</exclude>
                                    </excludes>
                                </filter>
                            </filters>
                            <!-- The shaded JAR will not be the main artifact for the project, it will be attached
                              for deployment in the way source and docs are. -->
                            <shadedArtifactAttached>true</shadedArtifactAttached>
                            <shadedClassifierName>shaded</shadedClassifierName>
                            <!-- MinimizeJar removes unused classes, (classes not imported explicitly by name).
                              We have eliminated most Jersey auto-scanning, but there is still some need for include
                              filters to force-include classes that are dynamically loaded by name/auto-scanned. -->
                            <!-- This roughly halves the size of the OTP JAR, bringing it down to around 20 MB.
                              <minimizeJar>true</minimizeJar>
                              <filters> <filter> <artifact>com.sun.jersey:*</artifact> <includes> <include>**</include>
                              </includes> </filter> <filter> <artifact>org.opentripplanner:*</artifact>
                              <includes> <include>**</include> </includes> </filter> </filters> -->
                            <transformers>
                                <transformer implementation="org.apache.maven.plugins.shade.resource.ServicesResourceTransformer" />
                                <transformer implementation="org.apache.maven.plugins.shade.resource.ManifestResourceTransformer">
                                    <manifestEntries>
                                        <Main-Class>org.opentripplanner.standalone.OTPMain</Main-Class>
                                        <!-- The ImageIO lines allow some image reader plugins to work
                                             https://stackoverflow.com/questions/7051603/jai-vendorname-null#18495658 -->
                                        <Specification-Title>Java Advanced Imaging Image I/O
                                            Tools
                                        </Specification-Title>
                                        <Specification-Version>1.1</Specification-Version>
                                        <Specification-Vendor>Sun Microsystems, Inc.</Specification-Vendor>
                                        <Implementation-Title>com.sun.media.imageio</Implementation-Title>
                                        <Implementation-Version>1.1</Implementation-Version>
                                        <Implementation-Vendor>Sun Microsystems, Inc.</Implementation-Vendor>
                                        <Extension-Name>com.sun.media.imageio</Extension-Name>
                                    </manifestEntries>
                                </transformer>
                            </transformers>
                        </configuration>
                    </execution>
                </executions>
            </plugin>
        </plugins>
    </build>

    <reporting>
        <!--
        Reporting plugin versions cannot be managed with entries in <build><plugins><pluginmanagement>
        but would need a separate <reporting><plugins><pluginmanagement> section.
        -->
        <plugins>
            <plugin>
                <groupId>org.apache.maven.plugins</groupId>
                <artifactId>maven-project-info-reports-plugin</artifactId>
                <version>2.7</version>
                <reportSets>
                    <reportSet>
                        <reports>
                            <!-- empty: disable project-info reports -->
                        </reports>
                    </reportSet>
                </reportSets>
            </plugin>
            <plugin>
                <!-- This plugin must be configured both here (for site generation) and in "build"
                (for attach-javadoc during release), preferably with identical version numbers. -->
                <groupId>org.apache.maven.plugins</groupId>
                <artifactId>maven-javadoc-plugin</artifactId>
                <version>2.10.3</version>
                <configuration>
                    <!-- Turn off Java 8 strict Javadoc checking -->
                    <additionalparam>-Xdoclint:none</additionalparam>
                </configuration>
                <reportSets>
                    <reportSet>
                        <reports>
                            <!-- enable only aggregate-level javadoc generation -->
                            <report>aggregate</report>
                        </reports>
                    </reportSet>
                </reportSets>
            </plugin>
        </plugins>
    </reporting>

    <repositories>
        <!-- Hack to force maven to check central first. Maven central is inherited from the superpom,
          but ends up at the end of the list. Though most of the time the artifact is in central,
          Maven tries to download from every other repository and fails before checking central.
          Do not change the id from central2 to central, otherwise the entry will be ignored. -->
        <repository>
            <id>central2</id>
            <name>check central first to avoid a lot of not found warnings</name>
            <url>https://repo1.maven.org/maven2</url>
        </repository>
        <repository>
            <id>download.java.net</id>
            <name>Java.net Repository for Maven</name>
            <url>http://download.java.net/maven/2/</url>
        </repository>
        <repository>
            <id>osgeo</id>
            <name>Open Source Geospatial Foundation Repository</name>
            <url>http://download.osgeo.org/webdav/geotools/</url>
        </repository>
        <repository>
            <id>axis</id>
            <name>axis</name>
            <url>https://people.apache.org/repo/m1-ibiblio-rsync-repository/org.apache.axis2/</url>
        </repository>
        <repository>
          <id>sonatype-oss</id>
          <name>Sonatype OSS</name>
          <url>https://oss.sonatype.org/content/repositories/snapshots/</url>
        </repository>
        <repository>
            <id>conveyal</id>
            <name>Conveyal Maven Repository</name>
            <url>https://maven.conveyal.com/</url>
        </repository>
        <repository>
            <id>onebusaway-releases</id>
            <name>Onebusaway Releases Repo</name>
            <url>http://nexus.onebusaway.org/content/repositories/releases/</url>
        </repository>
    </repositories>

    <dependencies>
        <!-- Amazon AWS client libraries -->
        <dependency>
            <groupId>com.amazonaws</groupId>
            <artifactId>aws-java-sdk-s3</artifactId>
            <version>${aws.version}</version>
        </dependency>
        <dependency>
            <groupId>com.amazonaws</groupId>
            <artifactId>aws-java-sdk-ec2</artifactId>
            <version>${aws.version}</version>
        </dependency>
        <dependency>
            <groupId>com.amazonaws</groupId>
            <artifactId>aws-java-sdk-sqs</artifactId>
            <version>${aws.version}</version>
        </dependency>
        <!-- Logging library, implements slf4j logging API -->
        <dependency>
            <groupId>ch.qos.logback</groupId>
            <artifactId>logback-classic</artifactId>
            <version>1.0.13</version>
        </dependency>
        <!-- Jersey uses java.util logging, redirect it to slf4j API (we use the Logback implementation) -->
        <dependency>
            <groupId>org.slf4j</groupId>
            <artifactId>jul-to-slf4j</artifactId>
            <version>1.7.6</version>
        </dependency>
        <!-- AWS SDK uses Java commons logging. Redirect it to the slf4j API (we use the Logback implementation) -->
        <!-- Why does this work? It seems like we'd need to declare JCL "provided" to avoid using the true JCL. -->
        <dependency>
            <groupId>org.slf4j</groupId>
            <artifactId>jcl-over-slf4j</artifactId>
            <version>1.7.6</version>
        </dependency>
        <!-- GEOTOOLS AND JTS TOPOLOGY: geometry, rasters and projections. -->
        <!-- GEOTOOLS includes JTS as a transitive dependency. -->
        <dependency>
            <groupId>org.geotools</groupId>
            <artifactId>gt-geojson</artifactId>
            <version>${geotools.version}</version>
        </dependency>
        <dependency>
            <groupId>org.geotools</groupId>
            <artifactId>gt-referencing</artifactId>
            <version>${geotools.version}</version>
        </dependency>
        <dependency>
            <groupId>org.geotools</groupId>
            <artifactId>gt-referencing3D</artifactId>
            <version>${geotools.version}</version>
        </dependency>
        <dependency>
            <groupId>org.geotools</groupId>
            <artifactId>gt-coverage</artifactId>
            <version>${geotools.version}</version>
        </dependency>
        <dependency>
            <groupId>org.geotools</groupId>
            <artifactId>gt-arcgrid</artifactId>
            <version>${geotools.version}</version>
        </dependency>
        <dependency>
            <groupId>org.geotools</groupId>
            <artifactId>gt-shapefile</artifactId>
            <version>${geotools.version}</version>
        </dependency>
        <dependency>
            <groupId>org.geotools</groupId>
            <artifactId>gt-geotiff</artifactId>
            <version>${geotools.version}</version>
        </dependency>
        <dependency>
            <groupId>org.geotools</groupId>
            <artifactId>gt-wfs</artifactId>
            <version>${geotools.version}</version>
        </dependency>
        <!-- provides EPSG database for projections (shapefile loading) -->
        <dependency>
            <groupId>org.geotools</groupId>
            <artifactId>gt-epsg-hsql</artifactId>
            <version>${geotools.version}</version>
        </dependency>

        <!-- TODO: this should be replaced by Jackson serialization -->
        <dependency>
            <groupId>de.grundid.opendatalab</groupId>
            <artifactId>geojson-jackson</artifactId>
            <version>1.2</version>
            <!-- We explicitely exclude jackson-core/databind as we use a more recent
                 version than the one geojson-jackson depends on, and the two seems to
                 be somehow incompatible. -->
            <exclusions>
                <exclusion>
                    <groupId>com.fasterxml.jackson.core</groupId>
                    <artifactId>jackson-core</artifactId>
                </exclusion>
                <exclusion>
                    <groupId>com.fasterxml.jackson.core</groupId>
                    <artifactId>jackson-databind</artifactId>
                </exclusion>
            </exclusions>
        </dependency>

        <dependency>
            <groupId>com.conveyal</groupId>
            <artifactId>jackson2-geojson</artifactId>
            <version>0.8</version>
        </dependency>

        <!-- TESTING -->
        <dependency>
            <groupId>junit</groupId>
            <artifactId>junit</artifactId>
            <version>4.11</version>
            <scope>test</scope>
        </dependency>
        <dependency>
            <groupId>org.mockito</groupId>
            <artifactId>mockito-all</artifactId>
            <version>1.10.19</version>
            <scope>test</scope>
        </dependency>
        <!-- Provides some shared serializers for Kryo. Introduces transitive dependencies on Guava, Trove, and Kryo. -->
        <!-- Also provides classes for testing that a round trip through serialization reproduces the same network. -->
        <dependency>
            <groupId>com.conveyal</groupId>
            <artifactId>kryo-tools</artifactId>
            <version>1.2.0</version>
        </dependency>
        <!-- Jersey annontation-driven REST web services (JAX-RS implementation) -->
        <dependency>
            <groupId>org.glassfish.jersey.core</groupId>
            <artifactId>jersey-server</artifactId>
            <version>${jersey.version}</version>
        </dependency>
        <dependency>
            <groupId>org.glassfish.jersey.media</groupId>
            <artifactId>jersey-media-multipart</artifactId>
            <version>${jersey.version}</version>
        </dependency>
        <!-- Deploy Jersey apps in stand-alone Grizzly server instead of a servlet container. -->
        <dependency>
            <groupId>org.glassfish.jersey.containers</groupId>
            <artifactId>jersey-container-grizzly2-http</artifactId>
            <version>${jersey.version}</version>
        </dependency>

        <!-- Jackson modules. -->
        <dependency>
           <groupId>com.fasterxml.jackson.core</groupId>
           <artifactId>jackson-core</artifactId>
            <version>${jackson.version}</version>
        </dependency>
        <dependency>
           <groupId>com.fasterxml.jackson.core</groupId>
           <artifactId>jackson-databind</artifactId>
            <version>${jackson.version}</version>
        </dependency>
        <!-- Jackson modules to serialize Jersey response objects to JSON. -->
        <dependency>
            <groupId>com.fasterxml.jackson.jaxrs</groupId>
            <artifactId>jackson-jaxrs-json-provider</artifactId>
            <version>${jackson.version}</version>
        </dependency>
        <!-- Jackson modules to serialize Jersey response objects to XML. -->
        <dependency>
            <groupId>com.fasterxml.jackson.jaxrs</groupId>
            <artifactId>jackson-jaxrs-xml-provider</artifactId>
            <version>${jackson.version}</version>
        </dependency>

        <!-- Asynchronous Websocket-capable client, for message-driven incremental GTFS-RT -->
        <!-- AsyncHttpClient Websockets need a newer version of Grizzly than Jersey does. -->
        <dependency>
            <groupId>com.ning</groupId>
            <artifactId>async-http-client</artifactId>
            <version>1.8.12</version>
        </dependency>

        <!-- OTHER DEPENDENCIES -->
        <dependency>
            <groupId>javax.servlet</groupId>
            <artifactId>servlet-api</artifactId>
            <version>2.5</version>
            <scope>provided</scope> <!-- this dependency is provided by the servlet container -->
        </dependency>
        <dependency>
            <groupId>javax.annotation</groupId>
            <artifactId>jsr250-api</artifactId>
            <version>1.0</version>
        </dependency>
        <dependency>
            <groupId>javax.inject</groupId>
            <artifactId>javax.inject</artifactId>
            <version>1</version>
        </dependency>
        <!-- OBA GTFS loader -->
        <dependency>
            <groupId>org.onebusaway</groupId>
            <artifactId>onebusaway-gtfs</artifactId>
            <version>1.3.41</version>
        </dependency>
        <!-- Processing is used for the debug GUI (though we could probably use just Java2D) -->
        <dependency>
            <groupId>org.processing</groupId>
            <artifactId>core</artifactId>
            <version>1.0.7</version>
        </dependency>
        <!-- Google Protocol Buffers compact binary serialization format -->
        <dependency>
            <groupId>com.google.protobuf</groupId>
            <artifactId>protobuf-java</artifactId>
            <version>2.6.1</version>
            <type>jar</type>
            <scope>compile</scope>
        </dependency>
        <!-- Joda Time is a widely used replacement for flaky Java time classes. -->
        <dependency>
            <groupId>joda-time</groupId>
            <artifactId>joda-time</artifactId>
            <version>2.1</version>
        </dependency>
        <!-- PNGJ is used for making Analyst TimeGrids-->
        <dependency>
            <groupId>ar.com.hjg</groupId>
            <artifactId>pngj</artifactId>
            <version>2.0.1</version>
        </dependency>
        <!-- FlexJSON deserializes JSON in Nominatim/Yahoo/Google geocoder modules. -->
        <!-- Could be done with Jackson JSON trees. -->
        <dependency>
            <groupId>net.sf.flexjson</groupId>
            <artifactId>flexjson</artifactId>
            <version>2.0</version>
        </dependency>
        <!-- Apache Axis: Used in NEDDownloader to fetch elevation tiles. -->
        <dependency>
            <groupId>org.apache.axis</groupId>
            <artifactId>axis</artifactId>
            <version>1.4</version>
        </dependency>
        <!-- Apache Axis: Used in NEDDownloader to fetch elevation tiles. -->
        <dependency>
            <groupId>org.apache.axis</groupId>
            <artifactId>axis-jaxrpc</artifactId>
            <version>1.4</version>
        </dependency>
        <dependency>
            <groupId>org.apache.commons</groupId>
            <artifactId>commons-compress</artifactId>
            <version>1.18</version>
        </dependency>
        <dependency>
            <groupId>commons-discovery</groupId>
            <artifactId>commons-discovery</artifactId>
            <version>0.4</version>
        </dependency>
        <!-- Used in DegreeGridNEDTileSource to fetch tiles from Amazon S3 -->
        <dependency>
            <groupId>net.java.dev.jets3t</groupId>
            <artifactId>jets3t</artifactId>
            <version>0.8.1</version>
        </dependency>
        <!-- OpenStreetMap protobuf (PBF) definitions -->
        <dependency>
            <groupId>crosby.binary</groupId>
            <artifactId>osmpbf</artifactId>
            <version>1.3.4-SNAPSHOT</version>
        </dependency>
        <!-- Command line parameter parsing -->
        <dependency>
            <groupId>com.beust</groupId>
            <artifactId>jcommander</artifactId>
            <version>1.30</version>
        </dependency>
        <!-- CSV parser -->
        <dependency>
            <groupId>net.sourceforge.javacsv</groupId>
            <artifactId>javacsv</artifactId>
            <version>2.0</version>
        </dependency>
        <dependency>
            <groupId>org.apache.httpcomponents</groupId>
            <artifactId>httpclient</artifactId>
            <version>4.5.5</version>
        </dependency>
        <dependency>
          <groupId>commons-codec</groupId>
          <artifactId>commons-codec</artifactId>
          <version>1.11</version>
        </dependency>
        <dependency>
            <groupId>org.apache.commons</groupId>
            <artifactId>commons-math3</artifactId>
            <version>3.6.1</version>
        </dependency>

        <!-- Lucene for sophisticated text search -->
        <dependency>
            <groupId>org.apache.lucene</groupId>
            <artifactId>lucene-core</artifactId>
            <version>4.7.1</version>
        </dependency>
        <dependency>
            <groupId>org.apache.lucene</groupId>
            <artifactId>lucene-queries</artifactId>
            <version>4.7.1</version>
        </dependency>
        <dependency>
            <groupId>org.apache.lucene</groupId>
            <artifactId>lucene-analyzers-common</artifactId>
            <version>4.7.1</version>
        </dependency>
        <dependency>
            <groupId>org.apache.lucene</groupId>
            <artifactId>lucene-queryparser</artifactId>
            <version>4.7.1</version>
        </dependency>
        <dependency>
            <groupId>com.graphql-java</groupId>
            <artifactId>graphql-java</artifactId>
            <version>2.2.0</version>
        </dependency>
        <!-- Support for OTP scripting -->
        <dependency>
            <groupId>bsf</groupId>
            <artifactId>bsf</artifactId>
            <version>2.4.0</version>
        </dependency>
<<<<<<< HEAD
        <!-- support for OpenTraffic data -->
        <dependency>
            <groupId>io.opentraffic</groupId>
            <artifactId>traffic-engine</artifactId>
            <version>0.2</version>
        </dependency>
        <!-- Conveyal library for loading and storing GTFS transit data. -->
        <!-- Note that we only use this in one place, org.opentripplanner.graph_builder.module.FakeGraph. -->
        <!-- We should probably change that to use OBA or our internal GTFS model objects. -->
=======
        <!--
            Scripting language dependencies such as Groovy and Jython can double the size of the OTP JAR.
            Therefore we don't include them by default. You can either update the POM in your fork to include the
            scripting dependencies, or simply download them and add them to the classpath on the command line.
        <dependency>
            <groupId>org.codehaus.groovy</groupId>
            <artifactId>groovy-all</artifactId>
            <version>2.3.8</version>
        </dependency>
        <dependency>
            <groupId>org.python</groupId>
            <artifactId>jython</artifactId>
            <version>2.7.0</version>
        </dependency>
        -->
        <!-- OTP 2.0 will adopt routing methods based on those in R5. This also contains a serialization test framework. -->
>>>>>>> 883db69e
        <dependency>
            <groupId>com.conveyal</groupId>
            <artifactId>gtfs-lib</artifactId>
            <version>3.0.6</version>
        </dependency>

    </dependencies>

</project><|MERGE_RESOLUTION|>--- conflicted
+++ resolved
@@ -779,40 +779,13 @@
             <artifactId>bsf</artifactId>
             <version>2.4.0</version>
         </dependency>
-<<<<<<< HEAD
-        <!-- support for OpenTraffic data -->
-        <dependency>
-            <groupId>io.opentraffic</groupId>
-            <artifactId>traffic-engine</artifactId>
-            <version>0.2</version>
-        </dependency>
         <!-- Conveyal library for loading and storing GTFS transit data. -->
         <!-- Note that we only use this in one place, org.opentripplanner.graph_builder.module.FakeGraph. -->
         <!-- We should probably change that to use OBA or our internal GTFS model objects. -->
-=======
-        <!--
-            Scripting language dependencies such as Groovy and Jython can double the size of the OTP JAR.
-            Therefore we don't include them by default. You can either update the POM in your fork to include the
-            scripting dependencies, or simply download them and add them to the classpath on the command line.
-        <dependency>
-            <groupId>org.codehaus.groovy</groupId>
-            <artifactId>groovy-all</artifactId>
-            <version>2.3.8</version>
-        </dependency>
-        <dependency>
-            <groupId>org.python</groupId>
-            <artifactId>jython</artifactId>
-            <version>2.7.0</version>
-        </dependency>
-        -->
-        <!-- OTP 2.0 will adopt routing methods based on those in R5. This also contains a serialization test framework. -->
->>>>>>> 883db69e
         <dependency>
             <groupId>com.conveyal</groupId>
             <artifactId>gtfs-lib</artifactId>
             <version>3.0.6</version>
         </dependency>
-
     </dependencies>
-
 </project>