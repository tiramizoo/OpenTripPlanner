--- conflicted
+++ resolved
@@ -12,37 +12,14 @@
 import com.google.common.collect.Multimap;
 import com.google.common.collect.Sets;
 import com.google.common.util.concurrent.ThreadFactoryBuilder;
-<<<<<<< HEAD
-import com.vividsolutions.jts.geom.Envelope;
-=======
-import org.locationtech.jts.geom.Coordinate;
 import org.locationtech.jts.geom.Envelope;
->>>>>>> 3c49fd9b
 import graphql.ExecutionResult;
 import graphql.GraphQL;
 import graphql.execution.ExecutorServiceExecutionStrategy;
 import org.apache.lucene.util.PriorityQueue;
 import org.joda.time.LocalDate;
-<<<<<<< HEAD
-import org.onebusaway.gtfs.model.Agency;
-import org.onebusaway.gtfs.model.AgencyAndId;
-import org.onebusaway.gtfs.model.FeedInfo;
-import org.onebusaway.gtfs.model.Route;
-import org.onebusaway.gtfs.model.Stop;
-import org.onebusaway.gtfs.model.Trip;
-import org.onebusaway.gtfs.model.calendar.ServiceDate;
-import org.onebusaway.gtfs.services.calendar.CalendarService;
-=======
-import org.opentripplanner.model.Agency;
-import org.opentripplanner.model.FeedScopedId;
-import org.opentripplanner.model.FeedInfo;
-import org.opentripplanner.model.Route;
-import org.opentripplanner.model.Stop;
-import org.opentripplanner.model.Trip;
+import org.opentripplanner.model.*;
 import org.opentripplanner.model.calendar.ServiceDate;
-import org.opentripplanner.model.CalendarService;
-import org.opentripplanner.common.LuceneIndex;
->>>>>>> 3c49fd9b
 import org.opentripplanner.common.geometry.HashGridSpatialIndex;
 import org.opentripplanner.common.model.GenericLocation;
 import org.opentripplanner.index.IndexGraphQLSchema;
@@ -418,98 +395,6 @@
         return req.rctx.timetableSnapshot.resolve(tripPattern, serviceDate);
     }
 
-<<<<<<< HEAD
-=======
-    /**
-     * Stop clusters can be built in one of two ways, either by geographical proximity and name, or
-     * according to a parent/child station topology, if it exists.
-     */
-    private void clusterStops() {
-    	if (graph.stopClusterMode == StopClusterMode.parentStation) {
-            clusterByParentStation();
-        } else {
-            clusterByProximityAndName();
-        }
-    }
-
-    /**
-     * Cluster stops by proximity and name.
-     * This functionality was developed for the Washington, DC area and probably will not work anywhere else in the
-     * world. It depends on the exact way stops are named and the way street intersections are named in that geographic
-     * region and in the GTFS data sets which represent it. Based on comments, apparently it might work for TriMet
-     * as well.
-     *
-     * We can't use a name similarity comparison, we need exact matches. This is because many street names differ by
-     * only one letter or number, e.g. 34th and 35th or Avenue A and Avenue B. Therefore normalizing the names before
-     * the comparison is essential. The agency must provide either parent station information or a well thought out stop
-     * naming scheme to cluster stops -- no guessing is reasonable without that information.
-     */
-    private void clusterByProximityAndName() {
-    	int psIdx = 0; // unique index for next parent stop
-	    LOG.info("Clustering stops by geographic proximity and name...");
-	    // Each stop without a cluster will greedily claim other stops without clusters.
-	    for (Stop s0 : stopForId.values()) {
-	        if (stopClusterForStop.containsKey(s0)) continue; // skip stops that have already been claimed by a cluster
-	        String s0normalizedName = StopNameNormalizer.normalize(s0.getName());
-	        StopCluster cluster = new StopCluster(String.format("C%03d", psIdx++), s0normalizedName);
-	        // LOG.info("stop {}", s0normalizedName);
-	        // No need to explicitly add s0 to the cluster. It will be found in the spatial index query below.
-	        Envelope env = new Envelope(new Coordinate(s0.getLon(), s0.getLat()));
-	        env.expandBy(SphericalDistanceLibrary.metersToLonDegrees(CLUSTER_RADIUS, s0.getLat()),
-	                SphericalDistanceLibrary.metersToDegrees(CLUSTER_RADIUS));
-	        for (TransitStop ts1 : stopSpatialIndex.query(env)) {
-	            Stop s1 = ts1.getStop();
-	            double geoDistance = SphericalDistanceLibrary.fastDistance(
-	                    s0.getLat(), s0.getLon(), s1.getLat(), s1.getLon());
-	            if (geoDistance < CLUSTER_RADIUS) {
-	                String s1normalizedName = StopNameNormalizer.normalize(s1.getName());
-	                // LOG.info("   --> {}", s1normalizedName);
-	                // LOG.info("       geodist {} stringdist {}", geoDistance, stringDistance);
-	                if (s1normalizedName.equals(s0normalizedName)) {
-	                    // Create a bidirectional relationship between the stop and its cluster
-	                    cluster.children.add(s1);
-	                    stopClusterForStop.put(s1, cluster);
-	                }
-	            }
-	        }
-	        cluster.computeCenter();
-	        stopClusterForId.put(cluster.id, cluster);
-	    }
-    }
-
-    /**
-     * Rather than using the names and geographic locations of stops to cluster them, group them by their declared
-     * parent station in the GTFS data. This should be a much more reliable method where these fields have been
-     * included in the GTFS data. However:
-     *
-     * FIXME OBA parentStation field is a string, not an AgencyAndId, so it has no agency/feed scope.
-     * That means it would only work reliably if there is only one GTFS feed loaded.
-     * The DC regional graph has no parent stations pre-defined, so we use the alternative proximity / name method.
-     * Trimet stops have "landmark" or Transit Center parent stations, so we don't use the parent stop field.
-     */
-    private void clusterByParentStation() {
-        LOG.info("Clustering stops by parent station...");
-    	for (Stop stop : stopForId.values()) {
-    	    String ps = stop.getParentStation();
-    	    if (ps == null || ps.isEmpty()) {
-    	        continue;
-    	    }
-    	    StopCluster cluster;
-    	    if (stopClusterForId.containsKey(ps)) {
-    	        cluster = stopClusterForId.get(ps);
-    	    } else {
-    	        cluster = new StopCluster(ps, stop.getName());
-    	        Stop parent = graph.parentStopById.get(new FeedScopedId(stop.getId().getAgencyId(), ps));
-                cluster.setCoordinates(parent.getLat(), parent.getLon());
-                stopClusterForId.put(ps, cluster);
-
-	        }
-    	    cluster.children.add(stop);
-    	    stopClusterForStop.put(stop, cluster);    
-    	}
-    }
-    
->>>>>>> 3c49fd9b
     public Response getGraphQLResponse(String query, Map<String, Object> variables, String operationName) {
         ExecutionResult executionResult = graphQL.execute(query, operationName, null, variables);
         Response.ResponseBuilder res = Response.status(Response.Status.OK);
