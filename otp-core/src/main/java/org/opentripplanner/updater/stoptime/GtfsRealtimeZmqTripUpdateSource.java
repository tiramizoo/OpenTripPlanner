--- conflicted
+++ resolved
@@ -51,11 +51,8 @@
     public void configure(Graph graph, Preferences preferences) throws Exception {
         transitIndexService = graph.getService(TransitIndexService.class);
         this.agencyId = preferences.get("defaultAgencyId", null);
-<<<<<<< HEAD
         this.graph = graph;
-=======
         this.file = new File(preferences.get("file", ""));
->>>>>>> d5303889
     }
 
     @Override
