package org.opentripplanner.routing.graph;

import com.google.common.collect.ArrayListMultimap;
import com.google.common.collect.Maps;
import com.google.common.collect.Multimap;
import com.google.common.collect.Sets;
import com.google.common.util.concurrent.ThreadFactoryBuilder;
import graphql.ExecutionResult;
import graphql.GraphQL;
import graphql.execution.ExecutorServiceExecutionStrategy;
import org.apache.lucene.util.PriorityQueue;
import org.joda.time.LocalDate;
import org.locationtech.jts.geom.Envelope;
import org.opentripplanner.common.geometry.CompactElevationProfile;
import org.opentripplanner.common.geometry.HashGridSpatialIndex;
import org.opentripplanner.common.model.GenericLocation;
import org.opentripplanner.ext.siri.updater.SiriSXUpdater;
import org.opentripplanner.index.IndexGraphQLSchema;
import org.opentripplanner.index.model.StopTimesInPattern;
import org.opentripplanner.index.model.TripTimeShort;
import org.opentripplanner.model.Agency;
import org.opentripplanner.model.CalendarService;
import org.opentripplanner.model.FeedInfo;
import org.opentripplanner.model.FeedScopedId;
import org.opentripplanner.model.Notice;
import org.opentripplanner.model.Operator;
import org.opentripplanner.model.Route;
import org.opentripplanner.model.Stop;
import org.opentripplanner.model.TransitEntity;
import org.opentripplanner.model.Trip;
import org.opentripplanner.model.calendar.ServiceDate;
import org.opentripplanner.routing.alertpatch.AlertPatch;
import org.opentripplanner.routing.algorithm.astar.AStar;
import org.opentripplanner.routing.algorithm.astar.TraverseVisitor;
import org.opentripplanner.routing.core.RoutingRequest;
import org.opentripplanner.routing.core.ServiceDay;
import org.opentripplanner.routing.core.State;
import org.opentripplanner.routing.core.TraverseMode;
import org.opentripplanner.routing.edgetype.Timetable;
import org.opentripplanner.routing.edgetype.TimetableSnapshot;
import org.opentripplanner.routing.edgetype.TripPattern;
import org.opentripplanner.routing.impl.AlertPatchServiceImpl;
import org.opentripplanner.routing.services.AlertPatchService;
import org.opentripplanner.routing.spt.DominanceFunction;
import org.opentripplanner.routing.trippattern.FrequencyEntry;
import org.opentripplanner.routing.trippattern.TripTimes;
import org.opentripplanner.routing.vertextype.TransitStopVertex;
import org.opentripplanner.util.HttpToGraphQLMapper;
import org.slf4j.Logger;
import org.slf4j.LoggerFactory;

import javax.ws.rs.core.Response;
import java.util.ArrayList;
import java.util.BitSet;
import java.util.Calendar;
import java.util.Collection;
import java.util.Collections;
import java.util.Date;
import java.util.HashMap;
import java.util.HashSet;
import java.util.List;
import java.util.Map;
import java.util.Optional;
import java.util.Set;
import java.util.concurrent.Executors;

/**
 * This class contains all the transient indexes of graph elements -- those that are not
 * serialized with the graph. Caching these maps is essentially an optimization, but a big one.
 * The index is bootstrapped from the graph's list of edges.
 */
public class GraphIndex {

    private static final Logger LOG = LoggerFactory.getLogger(GraphIndex.class);

    // TODO: consistently key on model object or id string
    public final Map<String, Map<String, Agency>> agenciesForFeedId = Maps.newHashMap();
    public final Map<FeedScopedId, Operator> operatorForId = Maps.newHashMap();
    public final Map<String, FeedInfo> feedInfoForId = Maps.newHashMap();
    public final Map<FeedScopedId, Stop> stopForId = Maps.newHashMap();
    public final Map<FeedScopedId, Trip> tripForId = Maps.newHashMap();
    public final Map<FeedScopedId, Route> routeForId = Maps.newHashMap();
    public final Map<Stop, TransitStopVertex> stopVertexForStop = Maps.newHashMap();
    public final Map<Trip, TripPattern> patternForTrip = Maps.newHashMap();
    public final Multimap<String, TripPattern> patternsForFeedId = ArrayListMultimap.create();
    public final Multimap<Route, TripPattern> patternsForRoute = ArrayListMultimap.create();
    public final Multimap<Stop, TripPattern> patternsForStop = ArrayListMultimap.create();
    final HashGridSpatialIndex<TransitStopVertex> stopSpatialIndex = new HashGridSpatialIndex<>();

    /* Should eventually be replaced with new serviceId indexes. */
    private final CalendarService calendarService;
    private final Map<FeedScopedId,Integer> serviceCodes;

    private AlertPatchService alertPatchService;


    /* This is a workaround, and should probably eventually be removed. */
    public Graph graph;

    /** Used for finding first/last trip of the day. This is the time at which service ends for the day. */
    public final int overnightBreak = 60 * 60 * 2; // FIXME not being set, this was done in transitIndex

    public GraphQL graphQL;

    public GraphIndex (Graph graph) {
        LOG.info("Indexing graph...");

        CompactElevationProfile.setDistanceBetweenSamplesM(graph.getDistanceBetweenElevationSamples());

        for (String feedId : graph.getFeedIds()) {
            for (Agency agency : graph.getAgencies(feedId)) {
                Map<String, Agency> agencyForId = agenciesForFeedId.getOrDefault(feedId, new HashMap<>());
                agencyForId.put(agency.getId(), agency);
                this.agenciesForFeedId.put(feedId, agencyForId);
            }
            this.feedInfoForId.put(feedId, graph.getFeedInfo(feedId));
        }

        for (Operator operator : graph.getOperators()) {
            this.operatorForId.put(operator.getId(), operator);
        }

        Collection<Edge> edges = graph.getEdges();

        /* We will keep a separate set of all vertices in case some have the same label.
         * Maybe we should just guarantee unique labels. */
        for (Vertex vertex : graph.getVertices()) {
            if (vertex instanceof TransitStopVertex) {
                TransitStopVertex stopVertex = (TransitStopVertex) vertex;
                Stop stop = stopVertex.getStop();
                stopForId.put(stop.getId(), stop);
                stopVertexForStop.put(stop, stopVertex);
            }
        }
        for (TransitStopVertex stopVertex : stopVertexForStop.values()) {
            Envelope envelope = new Envelope(stopVertex.getCoordinate());
            stopSpatialIndex.insert(envelope, stopVertex);
        }
        for (TripPattern pattern : graph.tripPatternForId.values()) {
            patternsForFeedId.put(pattern.getFeedId(), pattern);
            patternsForRoute.put(pattern.route, pattern);
            for (Trip trip : pattern.getTrips()) {
                patternForTrip.put(trip, pattern);
                tripForId.put(trip.getId(), trip);
            }
            for (Stop stop: pattern.getStops()) {
                patternsForStop.put(stop, pattern);
            }
        }
        for (Route route : patternsForRoute.asMap().keySet()) {
            routeForId.put(route.getId(), route);
        }

        // Copy these two service indexes from the graph until we have better ones.
        calendarService = graph.getCalendarService();
        serviceCodes = graph.serviceCodes;
        this.graph = graph;
        graphQL = new GraphQL(
                new IndexGraphQLSchema(this).indexSchema,
                new ExecutorServiceExecutionStrategy(Executors.newCachedThreadPool(
                        new ThreadFactoryBuilder().setNameFormat("GraphQLExecutor-" + graph.routerId + "-%d").build()
                )));
        LOG.info("Done indexing graph.");
    }

    /* TODO: an almost similar function exists in ProfileRouter, combine these.
    *  Should these live in a separate class? */
    public List<StopAndDistance> findClosestStopsByWalking(double lat, double lon, int radius) {
        // Make a normal OTP routing request so we can traverse edges and use GenericAStar
        // TODO make a function that builds normal routing requests from profile requests
        RoutingRequest rr = new RoutingRequest(TraverseMode.WALK);
        rr.from = new GenericLocation(lat, lon);
        // FIXME requires destination to be set, not necessary for analyst
        rr.to = new GenericLocation(lat, lon);
        rr.oneToMany = true;
        rr.setRoutingContext(graph);
        rr.walkSpeed = 1;
        rr.dominanceFunction = new DominanceFunction.LeastWalk();
        // RR dateTime defaults to currentTime.
        // If elapsed time is not capped, searches are very slow.
        rr.worstTime = (rr.dateTime + radius);
        AStar astar = new AStar();
        rr.setNumItineraries(1);
        StopFinderTraverseVisitor visitor = new StopFinderTraverseVisitor();
        astar.setTraverseVisitor(visitor);
        astar.getShortestPathTree(rr, 1); // timeout in seconds
        // Destroy the routing context, to clean up the temporary edges & vertices
        rr.rctx.destroy();
        return visitor.stopsFound;
    }

    public static class StopAndDistance {
        public Stop stop;
        public int distance;

        public StopAndDistance(Stop stop, int distance){
            this.stop = stop;
            this.distance = distance;
        }
    }

    static private class StopFinderTraverseVisitor implements TraverseVisitor {
        List<StopAndDistance> stopsFound = new ArrayList<>();
        @Override public void visitEdge(Edge edge, State state) { }
        @Override public void visitEnqueue(State state) { }
        // Accumulate stops into ret as the search runs.
        @Override public void visitVertex(State state) {
            Vertex vertex = state.getVertex();
            if (vertex instanceof TransitStopVertex) {
                stopsFound.add(new StopAndDistance(((TransitStopVertex) vertex).getStop(),
                    (int) state.getElapsedTimeSeconds()));
            }
        }
    }


    /** An OBA Service Date is a local date without timezone, only year month and day. */
    public BitSet servicesRunning (ServiceDate date) {
        BitSet services = new BitSet(calendarService.getServiceIds().size());
        for (FeedScopedId serviceId : calendarService.getServiceIdsOnDate(date)) {
            int n = serviceCodes.get(serviceId);
            if (n < 0) continue;
            services.set(n);
        }
        return services;
    }

    /**
     * Wraps the other servicesRunning whose parameter is an OBA ServiceDate.
     * Joda LocalDate is a similar class.
     */
    public BitSet servicesRunning (LocalDate date) {
        return servicesRunning(new ServiceDate(date.getYear(), date.getMonthOfYear(), date.getDayOfMonth()));
    }

    /** Dynamically generate the set of Routes passing though a Stop on demand. */
    public Set<Route> routesForStop(Stop stop) {
        Set<Route> routes = Sets.newHashSet();
        for (TripPattern p : patternsForStop.get(stop)) {
            routes.add(p.route);
        }
        return routes;
    }

    /**
     * Fetch upcoming vehicle departures from a stop.
     * Fetches two departures for each pattern during the next 24 hours as default
     */
    public Collection<StopTimesInPattern> stopTimesForStop(Stop stop, boolean omitNonPickups) {
        return stopTimesForStop(stop, System.currentTimeMillis()/1000, 24 * 60 * 60, 2, omitNonPickups);
    }

    /**
     * Fetch upcoming vehicle departures from a stop.
     * It goes though all patterns passing the stop for the previous, current and next service date.
     * It uses a priority queue to keep track of the next departures. The queue is shared between all dates, as services
     * from the previous service date can visit the stop later than the current service date's services. This happens
     * eg. with sleeper trains.
     *
     * TODO: Add frequency based trips
     * @param stop Stop object to perform the search for
     * @param startTime Start time for the search. Seconds from UNIX epoch
     * @param timeRange Searches forward for timeRange seconds from startTime
     * @param numberOfDepartures Number of departures to fetch per pattern
     * @param omitNonPickups If true, do not include vehicles that will not pick up passengers.
     * @return
     */
    public List<StopTimesInPattern> stopTimesForStop(Stop stop, long startTime, int timeRange, int numberOfDepartures, boolean omitNonPickups) {

        if (startTime == 0) {
            startTime = System.currentTimeMillis() / 1000;
        }
        List<StopTimesInPattern> ret = new ArrayList<>();
        TimetableSnapshot snapshot = graph.getTimetableSnapshot();
        Date date = new Date(startTime * 1000);
        ServiceDate[] serviceDates = {new ServiceDate(date).previous(), new ServiceDate(date), new ServiceDate(date).next()};

        for (TripPattern pattern : patternsForStop.get(stop)) {

            // Use the Lucene PriorityQueue, which has a fixed size
            PriorityQueue<TripTimeShort> pq = new PriorityQueue<TripTimeShort>(numberOfDepartures) {
                @Override
                protected boolean lessThan(TripTimeShort tripTimeShort, TripTimeShort t1) {
                    // Calculate exact timestamp
                    return (tripTimeShort.serviceDay + tripTimeShort.realtimeDeparture) >
                            (t1.serviceDay + t1.realtimeDeparture);
                }
            };

            // Loop through all possible days
            for (ServiceDate serviceDate : serviceDates) {
                ServiceDay sd = new ServiceDay(graph, serviceDate, calendarService, pattern.route.getAgency().getId());
                Timetable tt;
                if (snapshot != null){
                    tt = snapshot.resolve(pattern, serviceDate);
                } else {
                    tt = pattern.scheduledTimetable;
                }

                if (!tt.temporallyViable(sd, startTime, timeRange, true)) continue;

                int secondsSinceMidnight = sd.secondsSinceMidnight(startTime);
                int sidx = 0;
                for (Stop currStop : pattern.stopPattern.stops) {
                    if (currStop == stop) {
                        if(omitNonPickups && pattern.stopPattern.pickups[sidx] == pattern.stopPattern.PICKDROP_NONE) continue;
                        for (TripTimes t : tt.tripTimes) {
                            if (!sd.serviceRunning(t.serviceCode)) continue;
                            if (t.getDepartureTime(sidx) != -1 &&
                                    t.getDepartureTime(sidx) >= secondsSinceMidnight) {
                                pq.insertWithOverflow(new TripTimeShort(t, sidx, stop, sd));
                            }
                        }

                        // TODO: This needs to be adapted after #1647 is merged
                        for (FrequencyEntry freq : tt.frequencyEntries) {
                            if (!sd.serviceRunning(freq.tripTimes.serviceCode)) continue;
                            int departureTime = freq.nextDepartureTime(sidx, secondsSinceMidnight);
                            if (departureTime == -1) continue;
                            int lastDeparture = freq.endTime + freq.tripTimes.getArrivalTime(sidx) -
                                    freq.tripTimes.getDepartureTime(0);
                            int i = 0;
                            while (departureTime <= lastDeparture && i < numberOfDepartures) {
                                pq.insertWithOverflow(new TripTimeShort(freq.materialize(sidx, departureTime, true), sidx, stop, sd));
                                departureTime += freq.headway;
                                i++;
                            }
                        }
                    }
                    sidx++;
                }
            }

            if (pq.size() != 0) {
                StopTimesInPattern stopTimes = new StopTimesInPattern(pattern);
                while (pq.size() != 0) {
                    stopTimes.times.add(0, pq.pop());
                }
                ret.add(stopTimes);
            }
        }
        return ret;
    }

    /**
     * Get a list of all trips that pass through a stop during a single ServiceDate. Useful when creating complete stop
     * timetables for a single day.
     *
     * @param stop Stop object to perform the search for
     * @param serviceDate Return all departures for the specified date
     * @return
     */
    public List<StopTimesInPattern> getStopTimesForStop(Stop stop, ServiceDate serviceDate, boolean omitNonPickups) {
        List<StopTimesInPattern> ret = new ArrayList<>();
        TimetableSnapshot snapshot = graph.getTimetableSnapshot();

        Collection<TripPattern> patterns = patternsForStop.get(stop);
        for (TripPattern pattern : patterns) {
            StopTimesInPattern stopTimes = new StopTimesInPattern(pattern);
            Timetable tt;
            if (snapshot != null){
                tt = snapshot.resolve(pattern, serviceDate);
            } else {
                tt = pattern.scheduledTimetable;
            }
            ServiceDay sd = new ServiceDay(graph, serviceDate, calendarService, pattern.route.getAgency().getId());
            int sidx = 0;
            for (Stop currStop : pattern.stopPattern.stops) {
                if (currStop == stop) {
                    if(omitNonPickups && pattern.stopPattern.pickups[sidx] == pattern.stopPattern.PICKDROP_NONE) continue;
                    for (TripTimes t : tt.tripTimes) {
                        if (!sd.serviceRunning(t.serviceCode)) continue;
                        stopTimes.times.add(new TripTimeShort(t, sidx, stop, sd));
                    }
                }
                sidx++;
            }
            ret.add(stopTimes);
        }
        return ret;
    }

    /**
     * Get the most up-to-date timetable for the given TripPattern, as of right now.
     * There should probably be a less awkward way to do this that just gets the latest entry from the resolver without
     * making a fake routing request.
     */
    public Timetable currentUpdatedTimetableForTripPattern (TripPattern tripPattern) {
        RoutingRequest req = new RoutingRequest();
        req.setRoutingContext(graph, (Vertex)null, (Vertex)null);
        // The timetableSnapshot will be null if there's no real-time data being applied.
        if (req.rctx.timetableSnapshot == null) return tripPattern.scheduledTimetable;
        // Get the updated times for right now, which is the only reasonable default since no date is supplied.
        Calendar calendar = Calendar.getInstance();
        ServiceDate serviceDate = new ServiceDate(calendar.getTime());
        return req.rctx.timetableSnapshot.resolve(tripPattern, serviceDate);
    }

    public Response getGraphQLResponse(String query, Map<String, Object> variables, String operationName) {
        ExecutionResult executionResult = graphQL.execute(query, operationName, null, variables);

        return HttpToGraphQLMapper.mapExecutionResultToHttpResponse(executionResult);
    }

    /**
     * Fetch an agency by its string ID, ignoring the fact that this ID should be scoped by a feedId.
     * This is a stopgap (i.e. hack) method for fetching agencies where no feed scope is available.
     * I am creating this method only to allow merging pull request #2032 which adds GraphQL.
     * Note that if the same agency ID is defined in several feeds, this will return one of them
     * at random. That is obviously not the right behavior. The problem is that agencies are
     * not currently keyed on an FeedScopedId object, but on separate feedId and id Strings.
     * A real fix will involve replacing or heavily modifying the OBA GTFS loader, which is now
     * possible since we have forked it.
     */
    public Agency getAgencyWithoutFeedId(String agencyId) {
        // Iterate over the agency map for each feed.
        for (Map<String, Agency> agencyForId : agenciesForFeedId.values()) {
            Agency agency = agencyForId.get(agencyId);
            if (agency != null) {
                return agency;
            }
        }
        return null;
    }

    /**
     * Construct a set of all Agencies in this graph, spanning across all feed IDs.
     * I am creating this method only to allow merging pull request #2032 which adds GraphQL.
     * This should probably be done some other way, see javadoc on getAgencyWithoutFeedId.
     */
    public Set<Agency> getAllAgencies() {
        Set<Agency> allAgencies = new HashSet<>();
        for (Map<String, Agency> agencyForId : agenciesForFeedId.values()) {
            allAgencies.addAll(agencyForId.values());
        }
        return allAgencies;
    }

    public Collection<Notice> getNoticesByEntity(TransitEntity<?> entity) {
        // Delegate to graph
        Collection<Notice> res = graph.getNoticesByElement().get(entity);
        return res == null ? Collections.emptyList() : res;
    }

<<<<<<< HEAD
    private AlertPatchService getSiriAlertPatchService() {
        if (graph.updaterManager == null) {
            return new AlertPatchServiceImpl(graph);
        }
        if (alertPatchService == null) {
            Optional<AlertPatchService> patchServiceOptional = graph.updaterManager.getUpdaterList().stream()
                    .filter(SiriSXUpdater.class::isInstance)
                    .map(SiriSXUpdater.class::cast)
                    .map(SiriSXUpdater::getAlertPatchService).findFirst();

            if (patchServiceOptional.isPresent()) {
                alertPatchService = patchServiceOptional.get();
            } else {
                alertPatchService = new AlertPatchServiceImpl(graph);
            }
        }
        return alertPatchService;
    }

    public Collection<AlertPatch> getAlerts() {
        return getSiriAlertPatchService().getAllAlertPatches();
    }

    public Collection<AlertPatch> getAlertsForRoute(Route route) {
        return getSiriAlertPatchService().getRoutePatches(route.getId());
    }

    public Collection<AlertPatch> getAlertsForRouteId(FeedScopedId routeId) {
        return getSiriAlertPatchService().getRoutePatches(routeId);
    }

    public Collection<AlertPatch> getAlertsForTrip(Trip trip) {
        return getSiriAlertPatchService().getTripPatches(trip.getId());
    }

    public Collection<AlertPatch> getAlertsForTripId(FeedScopedId tripId) {
        return getSiriAlertPatchService().getTripPatches(tripId);
    }

    public Collection<AlertPatch> getAlertsForPattern(TripPattern pattern) {
        return getSiriAlertPatchService().getTripPatternPatches(pattern);
    }

    public Collection<AlertPatch> getAlertsForAgency(Agency agency) {
        return getSiriAlertPatchService().getAgencyPatches(agency.getId());
    }

    public AlertPatch getAlertForId(String id) {
        return getSiriAlertPatchService().getPatchById(id);
    }

    public Collection<AlertPatch> getAlertsForStop(Stop stop) {
        return getSiriAlertPatchService().getStopPatches(stop.getId());
    }

    public Collection<AlertPatch> getAlertsForStopId(FeedScopedId stopId) {
        return getSiriAlertPatchService().getStopPatches(stopId);
    }

    public Collection<AlertPatch> getAlertsForStopAndRoute(Stop stop, Route route) {
        return getSiriAlertPatchService().getStopAndRoutePatches(stop.getId(), route.getId());
    }

    public Collection<AlertPatch> getAlertsForStopAndRoute(FeedScopedId stopId, FeedScopedId routeId) {
        return getSiriAlertPatchService().getStopAndRoutePatches(stopId, routeId);
    }

    public Collection<AlertPatch> getAlertsForStopAndTrip(Stop stop, Trip trip) {
        return getSiriAlertPatchService().getStopAndTripPatches(stop.getId(), trip.getId());
    }
    public Collection<AlertPatch> getAlertsForStopAndTrip(FeedScopedId stopId, FeedScopedId tripId) {
        return getSiriAlertPatchService().getStopAndTripPatches(stopId, tripId);
=======
    /**
     * Get a list of all operators spanning across all feeds.
     */
    public Collection<Operator> getAllOperators() {
        return operatorForId.values();
>>>>>>> d46ca403
    }
}<|MERGE_RESOLUTION|>--- conflicted
+++ resolved
@@ -442,7 +442,6 @@
         return res == null ? Collections.emptyList() : res;
     }
 
-<<<<<<< HEAD
     private AlertPatchService getSiriAlertPatchService() {
         if (graph.updaterManager == null) {
             return new AlertPatchServiceImpl(graph);
@@ -462,6 +461,16 @@
         return alertPatchService;
     }
 
+    /**
+     * Get a list of all operators spanning across all feeds.
+     */
+    public Collection<Operator> getAllOperators() {
+        return operatorForId.values();
+    }
+
+    // All of the below methods are added just to fetch SIRI SX notices on different transit model entities.
+    // TODO OTP2 We should try storing all these alerts in a single map with complex keys
+
     public Collection<AlertPatch> getAlerts() {
         return getSiriAlertPatchService().getAllAlertPatches();
     }
@@ -515,12 +524,6 @@
     }
     public Collection<AlertPatch> getAlertsForStopAndTrip(FeedScopedId stopId, FeedScopedId tripId) {
         return getSiriAlertPatchService().getStopAndTripPatches(stopId, tripId);
-=======
-    /**
-     * Get a list of all operators spanning across all feeds.
-     */
-    public Collection<Operator> getAllOperators() {
-        return operatorForId.values();
->>>>>>> d46ca403
-    }
+    }
+
 }