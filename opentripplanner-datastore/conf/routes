# Routes
# This file defines all application routes (Higher priority routes first)
# ~~~~

# Home page
GET     /                                       Calltaker.index


GET     /call                                   Calltaker.getCall
POST    /call                                   Calltaker.newCall
OPTIONS /call                                   Calltaker.options

GET     /callQuery                              Calltaker.getQuery
POST    /callQuery                              Calltaker.newQuery
DELETE  /callQuery                              Calltaker.deleteQuery

#Field trip
GET     /fieldTrip                              FieldTrip.getFieldTrip
GET     /fieldTrip/getTrips                     FieldTrip.getFieldTrips
GET     /fieldTrip/getGTFSTripsInUse            FieldTrip.getGTFSTripsInUse
GET     /fieldTrip/calendar                     FieldTrip.getCalendar
POST    /fieldTrip/newTrip                      FieldTrip.newTrip
POST    /fieldTrip/addItinerary                 FieldTrip.addItinerary
POST    /fieldTrip/addTripFeedback              FieldTrip.addTripFeedback
POST    /fieldTrip/deleteTrip                   FieldTrip.deleteTrip
POST    /fieldTrip/newRequest                   FieldTrip.newRequest
<<<<<<< HEAD
GET     /fieldTrip/getRequests                  FieldTrip.getRequests

#Users
GET      /users                                 UserManagement.getUsers
POST     /users/delete                          UserManagement.deleteUser
POST     /users/add                             UserManagement.addUser

=======
POST    /fieldTrip/newRequestForm               FieldTrip.newRequestForm
GET     /fieldTrip/getRequests                  FieldTrip.getRequests
POST    /fieldTrip/setInboundTrip               FieldTrip.setInboundTrip
POST    /fieldTrip/setOutboundTrip              FieldTrip.setOutboundTrip

#Admin
GET      /admin/users                           Admin.getUsers
POST     /admin/deleteUser                      Admin.deleteUser
POST     /admin/addUser                         Admin.addUser

# Trinet Authentication
GET      /auth/initLogin                        Application.initLogin

GET      /auth/checkSession                     Application.checkSession
GET      /auth/newSession                       Application.newSession
GET      /auth/verifyLogin                      Application.verifyLogin
>>>>>>> f613eca5

# Ignore favicon requests
GET     /favicon.ico                            404

# Map static resources from the /app/public folder to the /public path
GET     /public/                                staticDir:public

# Catch all
*       /{controller}/{action}                  {controller}.{action}<|MERGE_RESOLUTION|>--- conflicted
+++ resolved
@@ -24,15 +24,6 @@
 POST    /fieldTrip/addTripFeedback              FieldTrip.addTripFeedback
 POST    /fieldTrip/deleteTrip                   FieldTrip.deleteTrip
 POST    /fieldTrip/newRequest                   FieldTrip.newRequest
-<<<<<<< HEAD
-GET     /fieldTrip/getRequests                  FieldTrip.getRequests
-
-#Users
-GET      /users                                 UserManagement.getUsers
-POST     /users/delete                          UserManagement.deleteUser
-POST     /users/add                             UserManagement.addUser
-
-=======
 POST    /fieldTrip/newRequestForm               FieldTrip.newRequestForm
 GET     /fieldTrip/getRequests                  FieldTrip.getRequests
 POST    /fieldTrip/setInboundTrip               FieldTrip.setInboundTrip
@@ -49,7 +40,6 @@
 GET      /auth/checkSession                     Application.checkSession
 GET      /auth/newSession                       Application.newSession
 GET      /auth/verifyLogin                      Application.verifyLogin
->>>>>>> f613eca5
 
 # Ignore favicon requests
 GET     /favicon.ico                            404
