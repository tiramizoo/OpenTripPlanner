package org.opentripplanner.geocoder.bano;

import org.junit.Assume;
import org.junit.Ignore;
import org.junit.Test;
import org.locationtech.jts.geom.Envelope;
import org.opentripplanner.common.geometry.SphericalDistanceLibrary;
import org.opentripplanner.geocoder.GeocoderResult;
import org.opentripplanner.geocoder.GeocoderResults;

import java.io.IOException;
import java.net.URL;
import java.net.UnknownHostException;

public class BanoGeocoderTest {

    /**
<<<<<<< HEAD
     * TODO -- This unit-test rely on an on-line API to be up and running, which may not be the case
     *          if a network connection is not active or the server is down.
     *          This test is ignored for now, as the API keeps changing, and we don't want the OTP
     *          build to fail when this happens.
=======
     * NOTE! THIS TEST RELAY ON AN ON-LINE EXTERNAL API (Bano Geocoder) TO BE UP AN RUNNING, WHICH
     * MAY NOT BE THE CASE. HENCE THE '@Ignore'.
     * <p>
     * The test is kept here to be able to run it manually and to let downstream forks enable it,
     * but please do not include this in the main OTP GitHub, when failing it interrupts everyone's
     * work. It have failed twice in 2019, each time taking several hours to merge, review and
     * verify various forks and branches. Just at Entur we have more than 10 branches failing.
>>>>>>> 299206a1
     */
    @Test
    @Ignore
    public void testOnLine() throws IOException {
        assumeConnectedToInternet();

        BanoGeocoder banoGeocoder = new BanoGeocoder();
        // The Presidential palace of the French Republic is not supposed to move often
        Envelope bbox = new Envelope();
        bbox.expandToInclude(2.25, 48.8);
        bbox.expandToInclude(2.35, 48.9);
        GeocoderResults results = banoGeocoder.geocode("55 Rue du Faubourg Saint-Honoré", bbox);

        assert (results.getResults().size() >= 1);

        boolean found = false;
        for (GeocoderResult result : results.getResults()) {
            if (result.getDescription().startsWith("55 Rue du Faubourg")) {
                double dist = SphericalDistanceLibrary.distance(result.getLat(),
                        result.getLng(), 48.870637, 2.316939);
                assert (dist < 100);
                found = true;
            }
        }
        assert (found);

    }

    private static void assumeConnectedToInternet() throws IOException {
        try {
            new URL("http://www.google.com").openConnection().connect();
        } catch (UnknownHostException e) {
            Assume.assumeTrue("Skips tests if not on internet.", false);
        }
    }
}<|MERGE_RESOLUTION|>--- conflicted
+++ resolved
@@ -15,12 +15,6 @@
 public class BanoGeocoderTest {
 
     /**
-<<<<<<< HEAD
-     * TODO -- This unit-test rely on an on-line API to be up and running, which may not be the case
-     *          if a network connection is not active or the server is down.
-     *          This test is ignored for now, as the API keeps changing, and we don't want the OTP
-     *          build to fail when this happens.
-=======
      * NOTE! THIS TEST RELAY ON AN ON-LINE EXTERNAL API (Bano Geocoder) TO BE UP AN RUNNING, WHICH
      * MAY NOT BE THE CASE. HENCE THE '@Ignore'.
      * <p>
@@ -28,7 +22,6 @@
      * but please do not include this in the main OTP GitHub, when failing it interrupts everyone's
      * work. It have failed twice in 2019, each time taking several hours to merge, review and
      * verify various forks and branches. Just at Entur we have more than 10 branches failing.
->>>>>>> 299206a1
      */
     @Test
     @Ignore
