<?xml version="1.0" encoding="UTF-8"?>
<project xmlns="http://maven.apache.org/POM/4.0.0" xmlns:xsi="http://www.w3.org/2001/XMLSchema-instance" xsi:schemaLocation="http://maven.apache.org/POM/4.0.0 http://maven.apache.org/maven-v4_0_0.xsd">
  <modelVersion>4.0.0</modelVersion>
  <groupId>org.opentripplanner</groupId>
  <artifactId>opentripplanner</artifactId>
  <version>0.9.2-SNAPSHOT</version>
  <packaging>pom</packaging>

  <name>OpenTripPlanner</name>
  <url>http://opentripplanner.org/</url>

  <scm>
    <connection>scm:git:http://github.com/openplans/OpenTripPlanner.git</connection>
    <developerConnection>scm:git:ssh://git@github.com/openplans/OpenTripPlanner.git</developerConnection>
    <url>http://github.com/openplans/OpenTripPlanner</url>
  </scm>

  <modules>
    <module>openstreetmap</module>
    <module>opentripplanner-admin-webapp</module>
    <module>opentripplanner-api-extended</module>
    <module>opentripplanner-api-thrift</module>
    <module>opentripplanner-api-webapp</module>
    <module>opentripplanner-geocoder</module>
    <module>opentripplanner-graph-builder</module>
    <module>opentripplanner-gui</module>
    <module>opentripplanner-integration</module>
    <module>opentripplanner-routing</module>
    <module>opentripplanner-updater</module>
    <module>opentripplanner-utils</module>
    <module>opentripplanner-webapp</module>
    <module>opentripplanner-web-utils</module>
    <module>opentripplanner-analyst</module>
    <module>opentripplanner-analyst-client</module>
    <module>opentripplanner-leaflet-client</module>
    <module>opentripplanner-municoder</module>
    <module>otp-standalone</module>
    <module>otp-rest-api</module>
  </modules>

  <build>
    <plugins>
      <plugin>
        <groupId>org.apache.maven.plugins</groupId>
        <artifactId>maven-compiler-plugin</artifactId>
        <version>2.3.2</version>
        <configuration>
          <source>1.6</source>
          <target>1.6</target>
        </configuration>
      </plugin>
      <plugin>
        <groupId>org.apache.maven.plugins</groupId>
        <artifactId>maven-release-plugin</artifactId>
        <configuration>
          <autoVersionSubmodules>true</autoVersionSubmodules>
        </configuration>
      </plugin>
      <plugin>
        <groupId>org.apache.maven.plugins</groupId>
        <artifactId>maven-surefire-plugin</artifactId>
        <configuration>
          <argLine>-Xmx2G</argLine>
          <disableXmlReport>false</disableXmlReport>
        </configuration>
      </plugin>
    </plugins>
    
    <extensions>
      <extension>
        <groupId>org.apache.maven.wagon</groupId>
        <artifactId>wagon-webdav</artifactId>
        <version>1.0-beta-2</version>
      </extension>
    </extensions>
    
    <pluginManagement>
      <plugins>
        <plugin>
          <groupId>org.apache.maven.plugins</groupId>
          <artifactId>maven-resources-plugin</artifactId>
          <version>2.5</version>
        </plugin>
        <plugin>
          <groupId>org.apache.maven.plugins</groupId>
          <artifactId>maven-shade-plugin</artifactId>
          <version>1.7.1</version>
        </plugin>
        <plugin>
          <groupId>org.apache.maven.plugins</groupId>
          <artifactId>maven-javadoc-plugin</artifactId>
          <version>2.8.1</version>
        </plugin>
        <plugin>
          <groupId>org.apache.maven.plugins</groupId>
          <artifactId>maven-release-plugin</artifactId>
          <version>2.2.2</version>
          <configuration>
            <!-- by default, release:prepare runs goals 'clean' and 'verify'.
            Javadoc generation in release:perform requires the new release
            versions of our artifacts to already be installed in the local 
            repository. -->
            <preparationGoals>clean install</preparationGoals>
            <!-- The site generation step can fail. Run it in release:prepare to make sure it
            works before tagging the release. Enunciate model validation is currently failing,
            apparently due to a problem in enunciate.
            <preparationGoals>clean install site</preparationGoals>
            -->
          </configuration>
        </plugin>
        <plugin>
          <groupId>org.apache.maven.plugins</groupId>
          <artifactId>maven-surefire-plugin</artifactId>
          <version>2.12</version>
        </plugin>
        <plugin>
          <!-- m2eclipse lifecycle mapping configuration -->
          <!-- should not affect builds outside IDE -->
          <groupId>org.eclipse.m2e</groupId>
          <artifactId>lifecycle-mapping</artifactId>
          <version>1.0.0</version>
          <configuration>
            <lifecycleMappingMetadata>
              <pluginExecutions>
                <pluginExecution>
                  <pluginExecutionFilter>
                    <groupId>org.apache.maven.plugins</groupId>
                    <artifactId>maven-dependency-plugin</artifactId>
                    <versionRange>[1.0,)</versionRange>
                    <goals>
                      <goal>copy-dependencies</goal>
                    </goals>
                  </pluginExecutionFilter>
                  <action>
                    <ignore />
                  </action>
                </pluginExecution>
                <pluginExecution>
                  <pluginExecutionFilter>
                    <groupId>pl.project13.maven</groupId>
                    <artifactId>git-commit-id-plugin</artifactId>
                    <versionRange>[1.0,)</versionRange>
                    <goals>
                      <goal>revision</goal>
                    </goals>
                  </pluginExecutionFilter>
                  <action>
                    <execute />
                  </action>
                </pluginExecution>
              </pluginExecutions>
            </lifecycleMappingMetadata>
          </configuration>
        </plugin>
      </plugins>
    </pluginManagement>
  </build>

  <distributionManagement>
    <repository>
      <id>${distribution_id}</id>
      <name>${distribution_name}</name>
      <url>${distribution_url}</url>
    </repository>
    <snapshotRepository>
      <id>${snapshot_distribution_id}</id>
      <name>${snapshot_distribution_name}</name>
      <url>${snapshot_distribution_url}</url>
      <uniqueVersion>false</uniqueVersion>
    </snapshotRepository>
    <site>
      <id>opentripplanner-docs</id>
      <name>OpenTripPlanner Docs</name>
      <url>scp://www.opentripplanner.org:7777/var/www/opentripplanner.org/mvn-site</url>
    </site>
  </distributionManagement>

  <reporting>
    <plugins>
      <plugin>
        <groupId>org.apache.maven.plugins</groupId>
        <artifactId>maven-project-info-reports-plugin</artifactId>
        <reportSets>
          <reportSet>
            <reports>
              <!-- empty: disable project-info reports -->
            </reports>
          </reportSet>
        </reportSets>
      </plugin>      
      <plugin>
        <groupId>org.apache.maven.plugins</groupId>
        <artifactId>maven-javadoc-plugin</artifactId>
        <configuration>
          <links>
            <link>http://developer.onebusaway.org/apidocs/modules/onebusaway-gtfs/1.3.1/</link>
          </links>
        </configuration>
        <reportSets>
          <reportSet>
            <reports>
              <!-- enable only aggregate-level javadoc generation -->
              <report>aggregate</report>
            </reports>
          </reportSet>
        </reportSets>
      </plugin>
    </plugins>
  </reporting>

  <!-- 
    CI Server profile
    Hudson by default defines a property BUILD_NUMBER which is used to enable this profile. 
  -->
  <profiles>
    <profile>
      <id>hudson</id>
      <activation>
        <property>
          <name>BUILD_NUMBER</name>
        </property>
      </activation>
      <!-- CI Server profile currently unused -->
      <distributionManagement>
      </distributionManagement>
    </profile>
  </profiles>

  <repositories>
    <!-- Hack to force maven to check central first. Maven central is inherited from the superpom,
      but ends up at the end of the list. Though most of the time the artifact is in central, 
      Maven tries to download from every other repository and fails before checking central.  
      Do not change the id from central2 to central, otherwise the entry will be ignored. -->
    <repository>
      <id>central2</id>
      <name>check central first to avoid a lot of not found warnings</name>
      <url>http://repo1.maven.org/maven2</url>
    </repository>    
    <repository>
        <id>download.java.net</id>
        <name>Java.net Repository for Maven</name>
        <url>http://download.java.net/maven/2/</url>
        <layout>default</layout>
    </repository>
    <repository>
      <id>releases.developer.onebusaway.org</id>
      <url>http://developer.onebusaway.org/maven/repository/</url>
      <releases>
        <enabled>true</enabled>
      </releases>
      <snapshots>
        <enabled>false</enabled>
      </snapshots>
    </repository>
    <repository>
      <id>osgeo</id>
      <name>Open Source Geospatial Foundation Repository</name>
      <url>http://download.osgeo.org/webdav/geotools/</url>
    </repository>
    <repository>
      <id>axis</id>
      <name>axis</name>
      <url>http://people.apache.org/repo/m1-ibiblio-rsync-repository/org.apache.axis2/</url>
    </repository>
    <repository>
      <id>opengeo</id>
      <name>OpenGeo Maven Repository</name>
      <url>http://repo.opengeo.org/</url>
    </repository>
  </repositories>

  <!-- define no dependencies in the top-level POM to minimize artifact size -->
  <dependencies>
  </dependencies>

  <!-- version numbers that will be inherited by subprojects actually using these dependencies -->
  <dependencyManagement>
    <dependencies>
      <!-- Spring -->
      <dependency>
        <groupId>org.springframework</groupId>
        <artifactId>spring-aop</artifactId>
        <version>${spring.version}</version>
      </dependency>
      <dependency>
        <groupId>org.springframework</groupId>
        <artifactId>spring-beans</artifactId>
        <version>${spring.version}</version>
      </dependency>
      <dependency>
        <groupId>org.springframework</groupId>
        <artifactId>spring-context</artifactId>
        <version>${spring.version}</version>
      </dependency>
      <dependency>
        <groupId>org.springframework</groupId>
        <artifactId>spring-core</artifactId>
        <version>${spring.version}</version>
      </dependency>
      <dependency>
        <groupId>org.springframework</groupId>
        <artifactId>spring-web</artifactId>
        <version>${spring.version}</version>
      </dependency>
      <dependency>
        <groupId>org.springframework.security</groupId>
        <artifactId>spring-security-core</artifactId>
        <version>${spring.version}</version>
      </dependency>
      <dependency>
        <groupId>org.springframework.security</groupId>
        <artifactId>spring-security-config</artifactId>
        <version>${spring.version}</version>
      </dependency>
      <dependency>
        <groupId>org.springframework.security</groupId>
        <artifactId>spring-security-web</artifactId>
        <version>${spring.version}</version>
      </dependency>
      <!-- Geotools -->
      <dependency>
        <groupId>org.geotools</groupId>
        <artifactId>gt-coverage</artifactId>
        <version>${geotools.version}</version>
      </dependency>
      <dependency>
        <groupId>org.geotools</groupId>
        <artifactId>gt-geojson</artifactId>
        <version>${geotools.version}</version>
      </dependency>
      <dependency>
        <groupId>org.geotools</groupId>
        <artifactId>gt-geotiff</artifactId>
        <version>${geotools.version}</version>
      </dependency>
      <dependency>
        <groupId>org.geotools</groupId>
        <artifactId>gt-referencing</artifactId>
        <version>${geotools.version}</version>
      </dependency>
      <dependency>
        <groupId>org.geotools</groupId>
        <artifactId>gt-shapefile</artifactId>
        <version>${geotools.version}</version>
      </dependency>
        <dependency>
          <groupId>org.geotools</groupId>
          <artifactId>gt-arcgrid</artifactId>
          <version>${geotools.version}</version>
        </dependency>
      <dependency>
        <!-- provides EPSG database -->
        <groupId>org.geotools</groupId>
        <artifactId>gt-epsg-hsql</artifactId>
        <version>${geotools.version}</version>
        <exclusions>
          <exclusion>
            <groupId>org.hsqlsdb</groupId>
            <artifactId>hsqldb</artifactId>
          </exclusion>
        </exclusions>
      </dependency>
      <dependency>
        <!-- why are we excluding then re-including a different version of hsql? -->
        <groupId>org.hsqldb</groupId>
        <artifactId>hsqldb</artifactId>
        <version>2.0.0</version>
      </dependency>
      <!-- 
        JTS is a transitive dependency of Geotools, but some submodules only need JTS
        so require the same version here.
      -->
      <dependency>
        <groupId>com.vividsolutions</groupId>
        <artifactId>jts</artifactId>
        <version>1.13</version>
      </dependency>    
      <!-- Jersey -->
      <dependency>
        <groupId>com.sun.jersey</groupId>
        <artifactId>jersey-server</artifactId>
        <version>${jersey.version}</version>
      </dependency>
      <dependency>
        <groupId>com.sun.jersey</groupId>
        <artifactId>jersey-servlet</artifactId>
        <version>${jersey.version}</version>
      </dependency>
      <dependency>
        <groupId>com.sun.jersey</groupId>
        <artifactId>jersey-client</artifactId>
        <version>${jersey.version}</version>
        <scope>test</scope>
      </dependency>
        <dependency>
        <groupId>com.sun.jersey</groupId>
        <artifactId>jersey-core</artifactId>
        <version>${jersey.version}</version>
      </dependency>
      <dependency>
        <groupId>com.sun.jersey</groupId>
        <artifactId>jersey-grizzly2</artifactId>
        <version>${jersey.version}</version>
      </dependency>
      <dependency>
        <!-- jersey-spring (contrib) versioning does not match Spring itself -->
        <groupId>com.sun.jersey.contribs</groupId>
        <artifactId>jersey-spring</artifactId>
        <version>1.9.1</version>
      </dependency>
      <!-- LOGGING -->
      <dependency>
        <!-- Logback is an implemetation of the SLF4J API (basically a new and improved log4j) -->
        <groupId>ch.qos.logback</groupId>
        <artifactId>logback-classic</artifactId>
        <version>1.0.13</version>
      </dependency>
      <dependency>
        <!-- Jersey uses java.util logging, redirect it via slf4j API to Logback -->
        <groupId>org.slf4j</groupId>
        <artifactId>jul-to-slf4j</artifactId>
        <version>${slf4j.version}</version>
      </dependency>
      <dependency>
        <!-- Spring uses jakarta commons logging. Redirect that via the SLF4J API to Logback -->
        <groupId>org.slf4j</groupId>
        <artifactId>jcl-over-slf4j</artifactId>
        <version>${slf4j.version}</version>
      </dependency>
      <!-- Extensions to the Java standard library -->
      <dependency>
        <!-- Lombok provides annotation-driven field accessor methods -->
        <groupId>org.projectlombok</groupId>
        <artifactId>lombok</artifactId>
        <version>0.11.8</version>
        <scope>provided</scope>
      </dependency>
      <dependency>
        <!-- Guava provides improved collections -->  
        <groupId>com.google.guava</groupId>
        <artifactId>guava</artifactId>
        <version>14.0.1</version>
      </dependency>
      <!-- Other -->
      <dependency>
        <groupId>org.onebusaway</groupId>
        <artifactId>onebusaway-gtfs</artifactId>
<<<<<<< HEAD
        <version>1.3.0</version>
=======
        <version>1.3.1</version>
>>>>>>> f613eca5
      </dependency>
      <dependency>
        <groupId>junit</groupId>
        <artifactId>junit</artifactId>
        <version>4.8.1</version>
        <scope>test</scope>
      </dependency>      
      <dependency>
        <groupId>net.sourceforge.javacsv</groupId>
        <artifactId>javacsv</artifactId>
        <version>2.0</version>
      </dependency>
      <dependency>
        <groupId>com.fasterxml.jackson.jaxrs</groupId>
        <artifactId>jackson-jaxrs-json-provider</artifactId>
        <version>2.0.4</version>
      </dependency>
    </dependencies>
  </dependencyManagement>

  <properties>
    <geotools.version>9.2</geotools.version>
    <slf4j.version>1.7.5</slf4j.version>
    <jersey.version>1.17.1</jersey.version>
    <spring.version>3.0.5.RELEASE</spring.version>
    <project.build.sourceEncoding>UTF-8</project.build.sourceEncoding>
    <distribution_id>opengeo</distribution_id>
    <distribution_name>OpenGeo Maven Repository</distribution_name>
    <distribution_url>dav:http://repo.opengeo.org</distribution_url>
    <snapshot_distribution_id>opengeo</snapshot_distribution_id>
    <snapshot_distribution_name>OpenGeo Maven Repository</snapshot_distribution_name>
    <snapshot_distribution_url>dav:http://repo.opengeo.org</snapshot_distribution_url>
  </properties>
</project><|MERGE_RESOLUTION|>--- conflicted
+++ resolved
@@ -445,11 +445,7 @@
       <dependency>
         <groupId>org.onebusaway</groupId>
         <artifactId>onebusaway-gtfs</artifactId>
-<<<<<<< HEAD
-        <version>1.3.0</version>
-=======
         <version>1.3.1</version>
->>>>>>> f613eca5
       </dependency>
       <dependency>
         <groupId>junit</groupId>
