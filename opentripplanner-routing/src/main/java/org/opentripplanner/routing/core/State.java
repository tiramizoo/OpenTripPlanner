/* This program is free software: you can redistribute it and/or
 modify it under the terms of the GNU Lesser General Public License
 as published by the Free Software Foundation, either version 3 of
 the License, or (at your option) any later version.

 This program is distributed in the hope that it will be useful,
 but WITHOUT ANY WARRANTY; without even the implied warranty of
 MERCHANTABILITY or FITNESS FOR A PARTICULAR PURPOSE.  See the
 GNU General Public License for more details.

 You should have received a copy of the GNU General Public License
 along with this program.  If not, see <http://www.gnu.org/licenses/>. */

package org.opentripplanner.routing.core;

import java.util.Arrays;
import java.util.Date;

import org.onebusaway.gtfs.model.AgencyAndId;
import org.opentripplanner.routing.algorithm.NegativeWeightException;
import org.opentripplanner.routing.automata.AutomatonState;
import org.opentripplanner.routing.edgetype.OnBoardForwardEdge;
import org.opentripplanner.routing.edgetype.StreetEdge;
import org.opentripplanner.routing.edgetype.TripPattern;
import org.opentripplanner.routing.graph.Edge;
import org.opentripplanner.routing.graph.Vertex;
import org.opentripplanner.routing.pathparser.PathParser;
import org.opentripplanner.routing.trippattern.TripTimes;

public class State implements Cloneable {

    /* Data which is likely to change at most traversals */
    // the current time at this state, in seconds
    protected long time;

    // accumulated weight up to this state
    protected double weight;

    // associate this state with a vertex in the graph
    protected Vertex vertex;

    // allow path reconstruction from states
    protected State backState;

    protected Edge backEdge;

    protected EdgeNarrative backEdgeNarrative;

    // how many edges away from the initial state
    protected int hops;

    // allow traverse result chaining (multiple results)
    protected State next;

    /* StateData contains data which is unlikely to change as often */
    protected StateData stateData;

    // how far have we walked
    protected double walkDistance;

    // track the states of all path parsers -- probably changes frequently
    protected int[] pathParserStates;
    
    /* CONSTRUCTORS */

    /**
     * Create an initial state representing the beginning of a search for the given routing context. 
     * Initial "parent-less" states can only be created at the beginning of a trip. elsewhere, all 
     * states must be created from a parent and associated with an edge.
     */
    public State(RoutingRequest opt) {
        this (opt.rctx.origin, opt.getSecondsSinceEpoch(), opt);
    }

    /**
     * Create an initial state, forcing vertex to the specified value. Useful for reusing a 
     * RoutingContext in TransitIndex, tests, etc.
     */
    public State(Vertex vertex, RoutingRequest opt) {
        this(vertex, opt.getSecondsSinceEpoch(), opt);
    }

    /**
     * Create an initial state, forcing vertex and time to the specified values. Useful for reusing 
     * a RoutingContext in TransitIndex, tests, etc.
     */
    public State(Vertex vertex, long time, RoutingRequest options) {
        this.weight = 0;
        this.vertex = vertex;
        this.backState = null;
        this.backEdge = null;
        this.backEdgeNarrative = null;
        this.hops = 0;
        this.stateData = new StateData();
        // note that here we are breaking the circular reference between rctx and options
        // this should be harmless since reversed clones are only used when routing has finished
        this.stateData.opt = options;
        this.stateData.startTime = time;
        this.stateData.usingRentedBike = false;
        this.time = time;
        if (options.rctx != null) {
        	this.pathParserStates = new int[options.rctx.pathParsers.length];
        	Arrays.fill(this.pathParserStates, AutomatonState.START);
        }
        stateData.routeSequence = new AgencyAndId[0];
    }

    /**
     * Create a state editor to produce a child of this state, which will be the result of
     * traversing the given edge.
     * 
     * @param e
     * @return
     */
    public StateEditor edit(Edge e) {
        return new StateEditor(this, e);
    }

    public StateEditor edit(Edge e, EdgeNarrative en) {
        return new StateEditor(this, e, en);
    }

    protected State clone() {
        State ret;
        try {
            ret = (State) super.clone();
        } catch (CloneNotSupportedException e1) {
            throw new IllegalStateException("This is not happening");
        }
        return ret;
    }

    /*
     * FIELD ACCESSOR METHODS States are immutable, so they have only get methods. The corresponding
     * set methods are in StateEditor.
     */

    /**
     * Retrieve a State extension based on its key.
     * 
     * @param key - An Object that is a key in this State's extension map
     * @return - The extension value for the given key, or null if not present
     */
    public Object getExtension(Object key) {
        if (stateData.extensions == null) {
            return null;
        }
        return stateData.extensions.get(key);
    }

    public String toString() {
        return "<State " + new Date(getTimeInMillis()) + " [" + weight + "] " + (isBikeRenting() ? "BIKE_RENT " : "") + vertex + ">";
    }
    
    public String toStringVerbose() {
        return "<State " + new Date(getTimeInMillis()) + 
                " w=" + this.getWeight() + 
                " t=" + this.getElapsedTime() + 
                " d=" + this.getWalkDistance() + 
                " b=" + this.getNumBoardings();
    }
    
    /** Returns time in seconds since epoch */
    public long getTime() {
        return this.time;
    }

    /** returns the length of the trip in seconds up to this state */
    public long getElapsedTime() {
        return Math.abs(this.time - stateData.startTime);
    }

<<<<<<< HEAD
    public TripTimes getTripTimes() {
        return stateData.tripTimes;
=======
    /** returns the length of the trip in seconds up to this time, not including the initial wait.
        It subtracts out the initial wait or a clamp value specified in the request.
        This is used in lieu of reverse optimization in Analyst. */
    public long getActiveTime () {
        long clampInitialWait = stateData.opt.clampInitialWait;

        long initialWait = stateData.initialWaitTime;

        // only subtract up the clamp value
        if (clampInitialWait > 0 && initialWait > clampInitialWait)
            initialWait = clampInitialWait;            

        long activeTime = getElapsedTime() - initialWait;
        // TODO: what should be done here?
        if (activeTime < 0)
            activeTime = getElapsedTime();

        return activeTime;            
    }

    public int getTrip() {
        return stateData.trip;
>>>>>>> 0e6774bb
    }

    public AgencyAndId getTripId() {
        return stateData.tripId;
    }

    public String getZone() {
        return stateData.zone;
    }

    public AgencyAndId getRoute() {
        return stateData.route;
    }

    public int getNumBoardings() {
        return stateData.numBoardings;
    }

    public boolean isAlightedLocal() {
        return stateData.alightedLocal;
    }

    /**
     * Whether this path has ever previously boarded (or alighted from, in a reverse search) a
     * transit vehicle
     */
    public boolean isEverBoarded() {
        return stateData.everBoarded;
    }

    public boolean isBikeRenting() {
        return stateData.usingRentedBike;
    }

    /**
     * @return True if the state at vertex can be the end of path.
     */
    public boolean isFinal() {
        return !isBikeRenting();
    }

    public Vertex getPreviousStop() {
        return stateData.previousStop;
    }

    public long getLastAlightedTime() {
        return stateData.lastAlightedTime;
    }

    public NoThruTrafficState getNoThruTrafficState() {
        return stateData.noThruTrafficState;
    }

    public double getWalkDistance() {
        return walkDistance;
    }

    public Vertex getVertex() {
        return this.vertex;
    }

    /**
     * Multicriteria comparison. Returns true if this state is better than the other one (or equal)
     * both in terms of time and weight.
     */
    public boolean dominates(State other) {
        if (other.weight == 0) {
            return false;
        }
        // Multi-state (bike rental) - no domination for different states
        if (isBikeRenting() != other.isBikeRenting())
            return false;

        if (this.similarRouteSequence(other)) {
            return this.weight <= other.weight;
        }

        double weightDiff = this.weight / other.weight;
        return (weightDiff < 1.02 && this.weight - other.weight < 30) && this.getElapsedTime() - other.getElapsedTime() <= 30;
    }

    /**
     * Returns true if this state's weight is lower than the other one. Considers only weight and
     * not time or other criteria.
     */
    public boolean betterThan(State other) {
        return this.weight < other.weight;
    }

    public double getWeight() {
        return this.weight;
    }

    public int getTimeDeltaSec() {
        return (int) (this.time - backState.time);
    }

    public int getAbsTimeDeltaSec() {
        return (int) Math.abs(this.time - backState.time);
    }

    public double getWeightDelta() {
        return this.weight - backState.weight;
    }

    public void checkNegativeWeight() {
        double dw = this.weight - backState.weight;
        if (dw < 0) {
            throw new NegativeWeightException(String.valueOf(dw) + " on edge " + backEdge);
        }
    }

    public boolean isOnboard() {
        return this.backEdge instanceof OnBoardForwardEdge;
    }

    public EdgeNarrative getBackEdgeNarrative() {
        return this.backEdgeNarrative;
    }

    public State getBackState() {
        return this.backState;
    }

    public Edge getBackEdge() {
        return this.backEdge;
    }

    public boolean exceedsHopLimit(int maxHops) {
        return hops > maxHops;
    }

    public boolean exceedsWeightLimit(double maxWeight) {
        return weight > maxWeight;
    }

    public long getStartTime() {
        return stateData.startTime;
    }

    /**
     * Optional next result that allows {@link Edge} to return multiple results from
     * {@link Edge#traverse(State, RoutingRequest)} or
     * {@link Edge#traverseBack(State, RoutingRequest)}
     * 
     * @return the next additional result from an edge traversal, or null if no more results
     */
    public State getNextResult() {
        return next;
    }

    /**
     * Extend an exiting result chain by appending this result to the existing chain. The usage
     * model looks like this:
     * 
     * <code>
     * TraverseResult result = null;
     * 
     * for( ... ) {
     *   TraverseResult individualResult = ...;
     *   result = individualResult.addToExistingResultChain(result);
     * }
     * 
     * return result;
     * </code>
     * 
     * @param existingResultChain the tail of an existing result chain, or null if the chain has not
     *        been started
     * @return
     */
    public State addToExistingResultChain(State existingResultChain) {
        if (this.getNextResult() != null)
            throw new IllegalStateException("this result already has a next result set");
        next = existingResultChain;
        return this;
    }

    public State detachNextResult() {
        State ret = this.next;
        this.next = null;
        return ret;
    }

    public RoutingContext getContext() {
        return stateData.opt.rctx;
    }

    public RoutingRequest getOptions () {
        return stateData.opt;
    }
    
    /* will return BICYCLE if routing with an owned bicycle, or if at this state the user is holding
     * on to a rented bicycle */
    public TraverseMode getNonTransitMode(RoutingRequest options) {
        TraverseModeSet modes = options.getModes();
        if (modes.getCar())
            return TraverseMode.CAR;
        if (modes.getWalk() && !isBikeRenting())
            return TraverseMode.WALK;
        if (modes.getBicycle())
            return TraverseMode.BICYCLE;
        if (modes.getWalk())
            return TraverseMode.WALK;
        return null;
    }

    public State reversedClone() {
        // We no longer compensate for schedule slack (minTransferTime) here.
        // It is distributed symmetrically over all preboard and prealight edges.
        return new State(this.vertex, this.time, stateData.opt.reversedClone());
    }

    public void dumpPath() {
        System.out.printf("---- FOLLOWING CHAIN OF STATES ----\n");
        State s = this;
        while (s != null) {
            System.out.printf("%s via %s \n", s, s.backEdgeNarrative);
            s = s.backState;
        }
        System.out.printf("---- END CHAIN OF STATES ----\n");
    }

    public long getTimeInMillis() {
        return time * 1000;
    }

    public boolean similarRouteSequence(State that) {
        AgencyAndId[] rs0 = this.stateData.routeSequence;
        AgencyAndId[] rs1 = that.stateData.routeSequence;
        if (rs0 == rs1)
            return true;
        int n = rs0.length < rs1.length ? rs0.length : rs1.length;
        for (int i = 0; i < n; i++)
            if (rs0[i] != rs1[i])
                return false;
        return true;
    }

    public double getWalkSinceLastTransit() {
        return walkDistance - stateData.lastTransitWalk;
    }

    public double getWalkAtLastTransit() {
        return stateData.lastTransitWalk;
    }

    public boolean multipleOptionsBefore() {
        boolean foundAlternatePaths = false;
        TraverseMode requestedMode = getNonTransitMode(getOptions());
        for (Edge out : backState.vertex.getOutgoing()) {
            if (out == backEdge) {
                continue;
            }
            if (!(out instanceof StreetEdge)) {
                continue;
            }
            State outState = out.traverse(backState);
            if (outState == null) {
                continue;
            }
            if (!outState.getBackEdgeNarrative().getMode().equals(requestedMode)) {
                //walking a bike, so, not really an exit
                continue;
            }
            // this section handles the case of an option which is only an option if you walk your
            // bike. It is complicated because you will not need to walk your bike until one
            // edge after the current edge.

            //now, from here, try a continuing path.
            Vertex tov = outState.getVertex();
            boolean found = false;
            for (Edge out2 : tov.getOutgoing()) {
                State outState2 = out2.traverse(outState);
                if (outState2 != null && !outState2.getBackEdgeNarrative().getMode().equals(requestedMode)) {
                    // walking a bike, so, not really an exit
                    continue;
                }
                found = true;
                break;
            }
            if (!found) {
                continue;
            }

            // there were paths we didn't take.
            foundAlternatePaths = true;
            break;
        }
        return foundAlternatePaths;
    }
    
    public boolean allPathParsersAccept() {
    	PathParser[] parsers = this.stateData.opt.rctx.pathParsers;
    	for (int i = 0; i < parsers.length; i++)
    		if ( ! parsers[i].accepts(pathParserStates[i]))
    			return false;
    	return true;
	}
    		
	public String getPathParserStates() {
		StringBuilder sb = new StringBuilder();
		sb.append("( ");
		for (int i : pathParserStates)
			sb.append(String.format("%02d ", i));
		sb.append(")");
		return sb.toString();
	}

    public TripPattern getLastPattern() {
        return stateData.lastPattern;
    }

    public String getBikeRentalNetwork() {
        return stateData.bikeRentalNetwork;
    }

}<|MERGE_RESOLUTION|>--- conflicted
+++ resolved
@@ -170,10 +170,10 @@
         return Math.abs(this.time - stateData.startTime);
     }
 
-<<<<<<< HEAD
     public TripTimes getTripTimes() {
         return stateData.tripTimes;
-=======
+    }
+
     /** returns the length of the trip in seconds up to this time, not including the initial wait.
         It subtracts out the initial wait or a clamp value specified in the request.
         This is used in lieu of reverse optimization in Analyst. */
@@ -192,11 +192,6 @@
             activeTime = getElapsedTime();
 
         return activeTime;            
-    }
-
-    public int getTrip() {
-        return stateData.trip;
->>>>>>> 0e6774bb
     }
 
     public AgencyAndId getTripId() {
