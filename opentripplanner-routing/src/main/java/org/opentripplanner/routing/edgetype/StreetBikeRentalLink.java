/* This program is free software: you can redistribute it and/or
 modify it under the terms of the GNU Lesser General Public License
 as published by the Free Software Foundation, either version 3 of
 the License, or (at your option) any later version.

 This program is distributed in the hope that it will be useful,
 but WITHOUT ANY WARRANTY; without even the implied warranty of
 MERCHANTABILITY or FITNESS FOR A PARTICULAR PURPOSE.  See the
 GNU General Public License for more details.

 You should have received a copy of the GNU General Public License
 along with this program.  If not, see <http://www.gnu.org/licenses/>. */

package org.opentripplanner.routing.edgetype;

import org.opentripplanner.routing.core.RoutingRequest;
import org.opentripplanner.routing.core.State;
import org.opentripplanner.routing.core.StateEditor;
import org.opentripplanner.routing.core.TraverseMode;
import org.opentripplanner.routing.graph.AbstractEdge;
import org.opentripplanner.routing.graph.Vertex;
import org.opentripplanner.routing.vertextype.BikeRentalStationVertex;
import org.opentripplanner.routing.vertextype.StreetVertex;

import com.vividsolutions.jts.geom.LineString;

/**
 * This represents the connection between a street vertex and a bike rental station vertex.
 * 
 */
public class StreetBikeRentalLink extends AbstractEdge {

    private static final long serialVersionUID = 1L;

    private BikeRentalStationVertex bikeRentalStationVertex;

    public StreetBikeRentalLink(StreetVertex fromv, BikeRentalStationVertex tov) {
        super(fromv, tov);
        bikeRentalStationVertex = tov;
    }

    public StreetBikeRentalLink(BikeRentalStationVertex fromv, StreetVertex tov) {
        super(fromv, tov);
        bikeRentalStationVertex = fromv;
    }

    public String getDirection() {
        return null;
    }

    public double getDistance() {
        return 0;
    }

    public LineString getGeometry() {
        return null;
    }

    @Override
    public TraverseMode getMode() {
        return TraverseMode.WALK;
    }

    public String getName() {
        return bikeRentalStationVertex.getName();
    }

    public State traverse(State s0) {
        // disallow traversing two StreetBikeRentalLinks in a row.
        // prevents router using bike rental stations as shortcuts to get around
        // turn restrictions.
        if (s0.getBackEdge() instanceof StreetBikeRentalLink)
            return null;
        FixedModeEdge en = new FixedModeEdge(this, s0.getNonTransitMode(s0.getOptions()));
        StateEditor s1 = s0.edit(this, en);
        //assume bike rental stations are more-or-less on-street
        s1.incrementTimeInSeconds(1);
        s1.incrementWeight(1);
        return s1.makeState();
    }

    @Override
    public double weightLowerBound(RoutingRequest options) {
        return options.getModes().contains(TraverseMode.BICYCLE) ? 0 : Double.POSITIVE_INFINITY;
    }

    public Vertex getFromVertex() {
        return fromv;
    }

    public Vertex getToVertex() {
        return tov;
    }

    public String toString() {
        return "StreetBikeRentalLink(" + fromv + " -> " + tov + ")";
    }
<<<<<<< HEAD

    @Override
    public PackedCoordinateSequence getElevationProfile() {
        return elevationProfileSegment.getElevationProfile();
    }

    @Override
    public PackedCoordinateSequence getElevationProfile(double start, double end) {
        return elevationProfileSegment.getElevationProfile(start, end);
    }

    @Override
    public boolean setElevationProfile(PackedCoordinateSequence elev, boolean computed) {
        return elevationProfileSegment.setElevationProfile(elev, computed, false);
    }

    @Override
    public ElevationProfileSegment getElevationProfileSegment() {
        return elevationProfileSegment;
    }

=======
>>>>>>> 551559b3
}<|MERGE_RESOLUTION|>--- conflicted
+++ resolved
@@ -95,28 +95,4 @@
     public String toString() {
         return "StreetBikeRentalLink(" + fromv + " -> " + tov + ")";
     }
-<<<<<<< HEAD
-
-    @Override
-    public PackedCoordinateSequence getElevationProfile() {
-        return elevationProfileSegment.getElevationProfile();
-    }
-
-    @Override
-    public PackedCoordinateSequence getElevationProfile(double start, double end) {
-        return elevationProfileSegment.getElevationProfile(start, end);
-    }
-
-    @Override
-    public boolean setElevationProfile(PackedCoordinateSequence elev, boolean computed) {
-        return elevationProfileSegment.setElevationProfile(elev, computed, false);
-    }
-
-    @Override
-    public ElevationProfileSegment getElevationProfileSegment() {
-        return elevationProfileSegment;
-    }
-
-=======
->>>>>>> 551559b3
 }