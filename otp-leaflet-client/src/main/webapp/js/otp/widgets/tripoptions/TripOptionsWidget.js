/* This program is free software: you can redistribute it and/or
   modify it under the terms of the GNU Lesser General Public License
   as published by the Free Software Foundation, either version 3 of
   the License, or (at your option) any later version.
   
   This program is distributed in the hope that it will be useful,
   but WITHOUT ANY WARRANTY; without even the implied warranty of
   MERCHANTABILITY or FITNESS FOR A PARTICULAR PURPOSE.  See the
   GNU General Public License for more details.
   
   You should have received a copy of the GNU General Public License
   along with this program.  If not, see <http://www.gnu.org/licenses/>. 
*/

otp.namespace("otp.widgets.tripoptions");

otp.widgets.tripoptions.TripOptionsWidget = 
    otp.Class(otp.widgets.Widget, {
    
    //planTripCallback : null,
    controls : null,
    module : null,

    scrollPanel : null,
    
    autoPlan : false,
            
    initialize : function(id, module, options) {
    
        options = options || {};
        if(!_.has(options, 'title')) options['title'] = otp.config.locale.widgets.TripOptionsWidget.title;
        if(!_.has(options, 'cssClass')) options['cssClass'] = 'otp-defaultTripWidget';
        otp.widgets.Widget.prototype.initialize.call(this, id, module, options);

        this.mainDiv.addClass('otp-tripOptionsWidget');
        
        //this.planTripCallback = planTripCallback;
        this.module = module;
        
        this.controls = {};
    },

    addControl : function(id, control, scrollable) {
    
        if(scrollable) {
            if(this.scrollPanel == null) this.initScrollPanel();
            control.$().appendTo(this.scrollPanel);
        }
        else {
            control.$().appendTo(this.$());
        }
        //$("<hr />").appendTo(this.$());
        control.doAfterLayout();
        this.controls[id] = control;
    },
    
    initScrollPanel : function() {
        this.scrollPanel = $('<div id="'+this.id+'-scollPanel" class="notDraggable" style="overflow: auto;"></div>').appendTo(this.$());
        this.$().resizable({
            minHeight: 80,
            alsoResize: this.scrollPanel
        });
    },
    
    addSeparator : function(scrollable) {
        var hr = $("<hr />")
        if(scrollable) {
            if(this.scrollPanel == null) this.initScrollPanel();
            hr.appendTo(this.scrollPanel);
        }
        else {
            hr.appendTo(this.$());
        }
    },
    
    addVerticalSpace : function(pixels, scrollable) {
        var vSpace = $('<div style="height: '+pixels+'px;"></div>');
        if(scrollable) {
            if(this.scrollPanel == null) this.initScrollPanel();
            vSpace.appendTo(this.scrollPanel);
        }
        else {
            vSpace.appendTo(this.$());
        }
    },

    restorePlan : function(data) {
	    if(data == null) return;
	    
	    for(var id in this.controls) {
            this.controls[id].restorePlan(data);
        }
    },

    applyQueryParams : function(queryParams) {
        this.restorePlan({ queryParams : queryParams });
    },

    restoreDefaults : function(useCurrentTime) {
        var params = _.clone(this.module.defaultQueryParams);
        if(useCurrentTime) {
            params['date'] = moment().format("MM-DD-YYYY");
            params['time'] = moment().format("h:mma");
        }
        this.applyQueryParams(params);
    },
    
    newItinerary : function(itin) {
        for(var id in this.controls) {
            this.controls[id].newItinerary(itin);
        }
    },
    
    inputChanged : function(params) {
        if(params) _.extend(this.module, params);
        if(this.autoPlan) {
            this.module.planTrip();
        }
    },
    
    
    CLASS_NAME : "otp.widgets.TripWidget"
});


//** CONTROL CLASSES **//

otp.widgets.tripoptions.TripOptionsWidgetControl = otp.Class({
    
    div :   null,
    tripWidget : null,
    
    initialize : function(tripWidget) {
        this.tripWidget = tripWidget;
        this.div = document.createElement('div');
        //this.div.className()
    },
    
    setContent : function(content) {
        this.div.innerHTML = content;
    },
        
    doAfterLayout : function() {
    },
    
    restorePlan : function(data) {
    },
    
    newItinerary : function(itin) {
    },
    
    isApplicableForMode : function(mode) {
        return false;
    },

    $ : function() {
        return $(this.div);
    }
});

//** LocationsSelector **//

otp.widgets.tripoptions.LocationsSelector = 
    otp.Class(otp.widgets.tripoptions.TripOptionsWidgetControl, {
    
    id           :  null,
    geocoders    :  null,
    
    activeIndex  :  0,
    
    initialize : function(tripWidget, geocoders) {
        console.log("init loc");
        this.geocoders = geocoders;
        
        otp.widgets.tripoptions.TripOptionsWidgetControl.prototype.initialize.apply(this, arguments);
        this.id = tripWidget.id+"-locSelector";
        
        ich['otp-tripOptions-locations']({
            widgetId : this.id,
            showGeocoders : (this.geocoders && this.geocoders.length > 1),
            geocoders : this.geocoders,
            start: otp.config.locale.instructions.start,
            end: otp.config.locale.instructions.end,
            geocoder: otp.config.locale.instructions.geocoder
        }).appendTo(this.$());
        
        this.tripWidget.module.on("startChanged", $.proxy(function(latlng, name) {
            $("#"+this.id+"-start").val(name || '(' + latlng.lat.toFixed(5) + ', ' + latlng.lng.toFixed(5) + ')');
        }, this));

        this.tripWidget.module.on("endChanged", $.proxy(function(latlng, name) {
            $("#"+this.id+"-end").val(name || '(' + latlng.lat.toFixed(5) + ', ' + latlng.lng.toFixed(5) + ')');
        }, this));

    },

    doAfterLayout : function() {
        var this_ = this;
        
        this.startInput = this.initInput($("#"+this.id+"-start"), this.tripWidget.module.setStartPoint);
        this.endInput = this.initInput($("#"+this.id+"-end"), this.tripWidget.module.setEndPoint);

        
        $("#"+this.id+"-startDropdown").click($.proxy(function() {
            $("#"+this.id+"-start").autocomplete("widget").show();
        }, this));

        $("#"+this.id+"-endDropdown").click($.proxy(function() {
            $("#"+this.id+"-end").autocomplete("widget").show();
        }, this));
                

        $("#"+this.id+"-reverseButton").click($.proxy(function() {
            var module = this.tripWidget.module;
            var startLatLng = module.startLatLng, startName = module.startName;
            var endLatLng = module.endLatLng, endName = module.endName;
            module.clearTrip();
            module.setStartPoint(endLatLng, false, endName);
            module.setEndPoint(startLatLng, false, startName);
            this_.tripWidget.inputChanged();
            
        }, this));
        
        if(this.geocoders.length > 1) {
            var selector = $("#"+this.id+"-selector");
            selector.change(function() {
                this_.activeIndex = this.selectedIndex;
            });
        }
    },
        
    initInput : function(input, setterFunction) {
        var this_ = this;
        input.autocomplete({
            source: function(request, response) {
                this_.geocoders[this_.activeIndex].geocode(request.term, function(results) {
                    console.log("got results "+results.length);
                    response.call(this, _.pluck(results, 'description'));
                    input.data("results", this_.getResultLookup(results));
                });
            },
            select: function(event, ui) {
                var result = input.data("results")[ui.item.value];
                var latlng = new L.LatLng(result.lat, result.lng);
                this_.tripWidget.module.webapp.map.lmap.panTo(latlng);
                setterFunction.call(this_.tripWidget.module, latlng, false, result.description);
                this_.tripWidget.inputChanged();
            },
        })
        .dblclick(function() {
            $(this).select();
        });
        return input;
    },
    
    getResultLookup : function(results) {
        var resultLookup = {};
        for(var i=0; i<results.length; i++) {
            resultLookup[results[i].description] = results[i];
        }
        return resultLookup;
    },
    
    restorePlan : function(data) {
        if(data.queryParams.fromPlace) {
            console.log("rP: "+data.queryParams.fromPlace);
            var fromName = otp.util.Itin.getLocationName(data.queryParams.fromPlace);
            if(fromName) {
                $("#"+this.id+"-start").val(fromName);
                this.tripWidget.module.startName = fromName;
            }
        }
        else {
            $("#"+this.id+"-start").val('');
            this.tripWidget.module.startName = null;
        }
        
        if(data.queryParams.toPlace) {
            var toName = otp.util.Itin.getLocationName(data.queryParams.toPlace);
            if(toName) {
                $("#"+this.id+"-end").val(toName);
                this.tripWidget.module.endName = toName;
            }
        }
        else {
            $("#"+this.id+"-end").val('');
            this.tripWidget.module.endName = null;
        }
    }    
        
});


//** TimeSelector **//

otp.widgets.tripoptions.TimeSelector = 
    otp.Class(otp.widgets.tripoptions.TripOptionsWidgetControl, {
    
    id          :  null,
    epoch       : null,   
    
    initialize : function(tripWidget) {
        otp.widgets.tripoptions.TripOptionsWidgetControl.prototype.initialize.apply(this, arguments);
        this.id = tripWidget.id+"-timeSelector";

        ich['otp-tripOptions-timeSelector']({
            widgetId : this.id,
            depart   : otp.config.locale.instructions.depart,
            arrive   : otp.config.locale.instructions.arrive,
            now      : otp.config.locale.instructions.now
        }).appendTo(this.$());
    
        this.epoch = moment().unix();    
    },

    doAfterLayout : function() {
        var this_ = this;

        $("#"+this.id+'-depArr').change(function() {
            this_.tripWidget.module.arriveBy = (this.selectedIndex == 1);
        });

        $('#'+this.id+'-date').datepicker({
            timeFormat: "hh:mmtt", 
            onSelect: function(date) {
                this_.tripWidget.inputChanged({
                    date : date,
                });
            }
        });
        $('#'+this.id+'-date').datepicker("setDate", new Date());
        
        $('#'+this.id+'-time').val(moment().format(otp.config.timeFormat))
        .keyup(function() {
            if(otp.config.timeFormat.toLowerCase().charAt(otp.config.timeFormat.length-1) === 'a') {
                var val = $(this).val().toLowerCase();
                if(val.charAt(val.length-1) === 'm') {
                    val = val.substring(0, val.length-1);
                }
                if(val.charAt(val.length-1) === 'a' || val.charAt(val.length-1) === 'p') {
                    if(otp.util.Text.isNumber(val.substring(0, val.length-1))) {
                        var num = parseInt(val.substring(0, val.length-1));
                        if(num >= 1 && num <= 12) $(this).val(num + ":00" + val.charAt(val.length-1) + "m");
                        else if(num >= 100) {
                            var hour = Math.floor(num/100), min = num % 100;
                            if(hour >= 1 && hour <= 12 && min >= 0 && min < 60) {
                                $(this).val(hour + ":" + (min < 10 ? "0" : "") + min + val.charAt(val.length-1) + "m");
                            }
                        }
                    }
                }
            }            
            this_.tripWidget.inputChanged({
                time : $(this).val(),
            });
            
        });
        
        $("#"+this.id+'-nowButton').click(function() {
            $('#'+this_.id+'-date').datepicker("setDate", new Date());        
            $('#'+this_.id+'-time').val(moment().format(otp.config.timeFormat))
            this_.tripWidget.inputChanged({
                time : $('#'+this_.id+'-time').val(),
                date : $('#'+this_.id+'-date').val()
            });
        });

    },
    
    getDate : function() {
        return $('#'+this.id+'-date').val();
    },

    getTime : function() {
        return $('#'+this.id+'-time').val();
    },

    restorePlan : function(data) {
        //var m = moment(data.queryParams.date+" "+data.queryParams.time, "MM-DD-YYYY h:mma");
        //$('#'+this.id+'-picker').datepicker("setDate", new Date(m));
        if(data.queryParams.date) {
            $('#'+this.id+'-date').datepicker("setDate", new Date(moment(data.queryParams.date, "MM-DD-YYYY")));
            this.tripWidget.module.date = data.queryParams.date;
        }
        if(data.queryParams.time) {
            $('#'+this.id+'-time').val(data.queryParams.time);
            this.tripWidget.module.time = data.queryParams.time;
        }
        if(data.queryParams.arriveBy === true || data.queryParams.arriveBy === "true") {
            this.tripWidget.module.arriveBy = true;
            $('#'+this.id+'-depArr option:eq(1)').prop('selected', true);  
        }
        else {
            this.tripWidget.module.arriveBy = false;
            $('#'+this.id+'-depArr option:eq(0)').prop('selected', true);  
        }
    }
        
});


//** ModeSelector **//

otp.widgets.tripoptions.ModeSelector = 
    otp.Class(otp.widgets.tripoptions.TripOptionsWidgetControl, {
    
    id           :  null,

<<<<<<< HEAD
    modes : {
        "TRANSIT,WALK" : "Transit",
        "BUSISH,WALK" : "Bus Only",
        "TRAINISH,WALK" : "Rail Only",
        "BICYCLE" : 'Bicycle Only',
        "WALK" : 'Walk Only',
        "TRANSIT,BICYCLE" : "Bicycle &amp; Transit",
        "CAR" : 'Drive Only',
        "CAR_PARK,TRANSIT,WALK" : "Park and ride",
        "CAR,TRANSIT,WALK" : "Kiss and ride",
    },
=======
    modes        : otp.config.locale.tripPlanner.modes,
>>>>>>> 94ccb264
    
    optionLookup : null,
    modeControls : null,
           
    initialize : function(tripWidget) {
        otp.widgets.tripoptions.TripOptionsWidgetControl.prototype.initialize.apply(this, arguments);
        this.id = tripWidget.id+"-modeSelector";
        this.modeControls = [];
        this.optionLookup = {};
        
        var html = "<div class='notDraggable'>" + otp.config.locale.tripPlanner.labels.mode + ": ";
        html += '<select id="'+this.id+'">';
        _.each(this.modes, function(text, key) {
            html += '<option>'+text+'</option>';            
        });
        html += '</select>';
        html += '<div id="'+this.id+'-widgets" style="overflow: hidden;"></div>';
        html += "</div>";
        
        $(html).appendTo(this.$());
        //this.setContent(content);
    },

    doAfterLayout : function() {
        var this_ = this;
        $("#"+this.id).change(function() {
            this_.tripWidget.inputChanged({
                mode : _.keys(this_.modes)[this.selectedIndex],
            });
            this_.refreshModeControls();
        });
    },

    restorePlan : function(data) {
        var i = 0;
        for(mode in this.modes) {
            if(mode === data.queryParams.mode) {
                this.tripWidget.module.mode = data.queryParams.mode; 
                $('#'+this.id+' option:eq('+i+')').prop('selected', true);    
            }
            i++;
        }
        
        for(i = 0; i < this.modeControls.length; i++) {
            this.modeControls[i].restorePlan(data);
        }
    },
    
    controlPadding : "8px",
    
    refreshModeControls : function() {
        var container = $("#"+this.id+'-widgets');
        container.empty();
        var mode = _.keys(this.modes)[document.getElementById(this.id).selectedIndex];
        for(var i = 0; i < this.modeControls.length; i++) {
            var control = this.modeControls[i];
            if(control.isApplicableForMode(mode)) {
                container.append($('<div style="height: '+this.controlPadding+';"></div>'));
                container.append(control.$());
                control.doAfterLayout();
            }
        }
    },
    
    addModeControl : function(widget) {
        this.modeControls.push(widget);
    }
        
});


//** MaxWalkSelector **//

otp.widgets.tripoptions.MaxDistanceSelector = 
    otp.Class(otp.widgets.tripoptions.TripOptionsWidgetControl, {
    
    id           :  null,
    presets      : null,
    distSuffix   : null,

    /**
    * As we want nice presets in both metric and imperial scale, we can't just do a transformation here, we just declare both
    */

    imperialDistanceSuffix: 'mi.',
    metricDistanceSuffix: 'm.',

    initialize : function(tripWidget) {
        var presets;

        otp.widgets.tripoptions.TripOptionsWidgetControl.prototype.initialize.apply(this, arguments);
        
        // Set it up the system correctly ones, so we don't need to later on
        if (otp.config.metric) {
            this.presets = presets = this.metricPresets;
            this.distSuffix = this.metricDistanceSuffix;
        } else {
            this.presets = this.imperialPresets;
            this.distSuffix = this.imperialDistanceSuffix;
            presets = [];
            // Transform the presets to miles/meters depending on the metric setting
            for (var i = 0; i < this.presets.length; i++) {
                presets.push((otp.util.Imperial.metersToMiles(this.presets[i])).toFixed(2));
            }
        }
        this.id = tripWidget.id+"-maxWalkSelector";

        // currentMaxDistance is used to compare against the title string of the option element, to select the correct one
        var currentMaxDistance = otp.util.Geo.distanceString(this.tripWidget.module.maxWalkDistance);

        ich['otp-tripOptions-maxDistance']({
            widgetId : this.id,
            presets : presets,
            label : this.label,
            presets_label : otp.config.locale.instructions.presets_label,
            distSuffix: this.distSuffix,
            currentMaxDistance: parseFloat(currentMaxDistance)
        }).appendTo(this.$());

    },

    doAfterLayout : function() {
        var this_ = this;

        $('#'+this.id+'-value').change(function() {
            var meters = parseFloat($(this).val());

            // If inputed in miles transform to meters to change the value
            if (!otp.config.metric) { meters = otp.util.Imperial.milesToMeters(meters); } // input field was in miles

            this_.setDistance(meters);
        });
        
        $('#'+this.id+'-presets').change(function() {
            var presetVal = this_.presets[this.selectedIndex-1];

            // Save the distance in meters
            this_.setDistance(presetVal);

            if (!otp.config.metric) { presetVal = otp.util.Imperial.metersToMiles(presetVal); } // Output in miles

            // Show the value in miles/meters
            $('#'+this_.id+'-value').val(presetVal.toFixed(2));    
            $('#'+this_.id+'-presets option:eq(0)').prop('selected', true);    
        });
    },

    restorePlan : function(data) {
        if(!data.queryParams.maxWalkDistance) return;

        var meters = parseFloat(data.queryParams.maxWalkDistance);
        if (isNaN(meters)) { return; }

        if (!otp.config.metric) { meters = otp.util.Imperial.metersToMiles(meters); }

        $('#'+this.id+'-value').val(meters.toFixed(2));  
        this.tripWidget.module.maxWalkDistance = parseFloat(data.queryParams.maxWalkDistance);
    },

    setDistance : function(distance) {
        this.tripWidget.inputChanged({
            maxWalkDistance : distance,
        });
    },

});

otp.widgets.tripoptions.MaxWalkSelector = 
    otp.Class(otp.widgets.tripoptions.MaxDistanceSelector, {

    // miles (0.1, 0.2, 0.25, 0.3, 0.4, 0.5, 0.75, 1, 1.5, 2, 2.5, 3, 3.5, 4, 4.5, 5)
    imperialPresets: [160.9344, 321.8688, 402.336, 482.8032, 643.7376, 804.672, 1207.008, 1609.344, 2414.016, 3218.688, 4023.36, 4828.032, 5632.704, 6437.376, 7242.048000000001, 8046.72],

    // meters
    metricPresets      : [100, 200, 300, 400, 500, 750, 1000, 1500, 2000, 2500, 5000, 7500, 10000],

    label       : otp.config.locale.tripPlanner.labels.maxWalkDistance+":",

    initialize : function(tripWidget) {
        this.id = tripWidget.id+"-maxWalkSelector";
        otp.widgets.tripoptions.MaxDistanceSelector.prototype.initialize.apply(this, arguments);
    },
    
    isApplicableForMode : function(mode) {
        return otp.util.Itin.includesTransit(mode) && otp.util.Itin.includesWalk(mode);
    },

});

otp.widgets.tripoptions.MaxBikeSelector = 
    otp.Class(otp.widgets.tripoptions.MaxDistanceSelector, {

    // miles (0.1, 0.25, 0.5, 0.75, 1, 2, 3, 4, 5, 10, 15, 20, 30, 40, 100)
    imperialPresets: [160.934, 402.335, 804.67, 1207.0049999999999, 1609.34, 3218.68, 4828.0199999999995, 6437.36, 8046.7, 16093.4, 24140.1, 32186.8, 48280.2, 64373.6, 160934],

    // meters
    metricPresets      : [100, 300, 750, 1000, 1500, 2500, 5000, 7500, 10000],

    label       : otp.config.locale.tripPlanner.labels.maxBikeDistance+":",

    initialize : function(tripWidget) {
        this.id = tripWidget.id+"-maxBikeSelector";
        otp.widgets.tripoptions.MaxDistanceSelector.prototype.initialize.apply(this, arguments);
    },
    
    isApplicableForMode : function(mode) {
        return otp.util.Itin.includesTransit(mode) && otp.util.Itin.includesBicycle(mode);
    },

});

//** PreferredRoutes **//

otp.widgets.tripoptions.PreferredRoutes = 
    otp.Class(otp.widgets.tripoptions.TripOptionsWidgetControl, {
    
    id           :  null,
    
    selectorWidget : null,
    
    lastSliderValue : null,
       
    initialize : function(tripWidget) {
        var this_ = this;
        otp.widgets.tripoptions.TripOptionsWidgetControl.prototype.initialize.apply(this, arguments);
        this.id = tripWidget.id+"-preferredRoutes";
        
        ich['otp-tripOptions-preferredRoutes']({
            widgetId : this.id,
            preferredRoutes_label: otp.config.locale.instructions.preferredRoutes_label,
            edit: otp.config.locale.instructions.edit,
            none : otp.config.locale.instructions.none,
            weight: otp.config.locale.instructions.weight
        }).appendTo(this.$());
        
        this.selectorWidget = new otp.widgets.RoutesSelectorWidget(this.id+"-selectorWidget", this, otp.config.locale.instructions.preferredRoutes_label);
    },

    doAfterLayout : function() {
        var this_ = this;
        $('#'+this.id+'-button').button().click(function() {
            this_.selectorWidget.updateRouteList();

            this_.selectorWidget.show();
            if(this_.selectorWidget.isMinimized) this_.selectorWidget.unminimize();
            this_.selectorWidget.bringToFront();
        });
        
        $('#'+this.id+'-weightSlider').slider({
            min : 0,
            max : 57600,
            value : this_.lastSliderValue || 300,
        })
        .on('slidechange', function(evt) {
            this_.lastSliderValue = $(this).slider('value');
            this_.tripWidget.inputChanged({
                otherThanPreferredRoutesPenalty : this_.lastSliderValue,
            });
        });

    },

    setRoutes : function(paramStr, displayStr) {
        this.tripWidget.inputChanged({
            preferredRoutes : paramStr,
        });
        $('#'+this.id+'-list').html(displayStr);
    },
    
    restorePlan : function(planData) {
        if(planData.queryParams.preferredRoutes) {
            var this_ = this;
            
            var restoredIds = [];
            var preferredRoutesArr = planData.queryParams.preferredRoutes.split(',');

            // convert the API's agency_name_id format to standard agency_id
            for(var i=0; i < preferredRoutesArr.length; i++) {
                var apiIdArr = preferredRoutesArr[i].split("_");
                var agencyAndId = apiIdArr[0] + "_" + apiIdArr.pop();
                restoredIds.push(agencyAndId);
            }

            this.selectorWidget.restoredRouteIds = restoredIds;
            if(this.selectorWidget.initializedRoutes) this.selectorWidget.restoreSelected();

            this.tripWidget.module.preferredRoutes = planData.queryParams.preferredRoutes;
            
            // resolve the IDs to user-friendly names
            var ti = this.tripWidget.module.webapp.transitIndex;
            ti.loadRoutes(this, function() {
                var routeNames = [];
                for(var i = 0; i < restoredIds.length; i++) {
                    var route = ti.routes[restoredIds[i]].routeData;
                    routeNames.push(route.routeShortName || route.routeLongName);
                }
                $('#'+this_.id+'-list').html(routeNames.join(', '));
            });
            
        }
        else { // none specified
            this.selectorWidget.clearSelected();
            this.selectorWidget.restoredRouteIds = [];
            $('#'+this.id+'-list').html('('+otp.config.locale.instructions.none+')');
            this.tripWidget.module.preferredRoutes = null;
        }
        if(planData.queryParams.otherThanPreferredRoutesPenalty) {
            this.lastSliderValue = planData.queryParams.otherThanPreferredRoutesPenalty;
            $('#'+this.id+'-weightSlider').slider('value', this.lastSliderValue);
        }
    },
    
    isApplicableForMode : function(mode) {
        return otp.util.Itin.includesTransit(mode);
    }      
        
});


//** BannedRoutes **//

otp.widgets.tripoptions.BannedRoutes = 
    otp.Class(otp.widgets.tripoptions.TripOptionsWidgetControl, {
    
    id           :  null,
    
    selectorWidget : null,
       
    initialize : function(tripWidget) {
        var this_ = this;
        otp.widgets.tripoptions.TripOptionsWidgetControl.prototype.initialize.apply(this, arguments);
        this.id = tripWidget.id+"-bannedRoutes";
        
        var html = '<div class="notDraggable">';
        var html = '<div style="float:right; font-size: 12px;"><button id="'+this.id+'-button">' + otp.config.locale.instructions.edit + '…</button></div>';
        html += otp.config.locale.tripPlanner.labels.bannedRoutes + ': <span id="'+this.id+'-list">('+otp.config.locale.instructions.none+')</span>';
        html += '<div style="clear:both;"></div></div>';
        
        $(html).appendTo(this.$());

        this.selectorWidget = new otp.widgets.RoutesSelectorWidget(this.id+"-selectorWidget", this, otp.config.locale.tripPlanner.labels.bannedRoutes);
    },

    doAfterLayout : function() {
        var this_ = this;
        $('#'+this.id+'-button').button().click(function() {
            this_.selectorWidget.updateRouteList();
            this_.selectorWidget.show();
            if(this_.selectorWidget.isMinimized) this_.selectorWidget.unminimize();
            this_.selectorWidget.bringToFront();
        });
    },

    setRoutes : function(paramStr, displayStr) {
        this.tripWidget.inputChanged({
            bannedRoutes : paramStr,
        });
        $('#'+this.id+'-list').html(displayStr);
    },
    
    restorePlan : function(planData) {
        if(planData.queryParams.bannedRoutes) {
            var this_ = this;
            
            var restoredIds = [];
            var bannedRoutesArr = planData.queryParams.bannedRoutes.split(',');

            // convert the API's agency_name_id format to standard agency_id
            for(var i=0; i < bannedRoutesArr.length; i++) {
                var apiIdArr = bannedRoutesArr[i].split("_");
                var agencyAndId = apiIdArr[0] + "_" + apiIdArr.pop();
                restoredIds.push(agencyAndId);
            }

            this.selectorWidget.restoredRouteIds = restoredIds;
            if(this.selectorWidget.initializedRoutes) this.selectorWidget.restoreSelected();

            this.tripWidget.module.bannedRoutes = planData.queryParams.bannedRoutes;
            
            // resolve the IDs to user-friendly names
            var ti = this.tripWidget.module.webapp.transitIndex;
            ti.loadRoutes(this, function() {
                var routeNames = [];
                for(var i = 0; i < restoredIds.length; i++) {
                    var route = ti.routes[restoredIds[i]].routeData;
                    routeNames.push(route.routeShortName || route.routeLongName);
                }
                $('#'+this_.id+'-list').html(routeNames.join(', '));
            });
            
        }
        else { // none specified
            this.selectorWidget.clearSelected();
            this.selectorWidget.restoredRouteIds = [];
            $('#'+this.id+'-list').html('('+otp.config.locale.instructions.none+')');
            this.tripWidget.module.bannedRoutes = null;
        }
    },
    
    isApplicableForMode : function(mode) {
        return otp.util.Itin.includesTransit(mode);
    }      
        
});


//** BikeTriangle **//

otp.widgets.tripoptions.BikeTriangle = 
    otp.Class(otp.widgets.tripoptions.TripOptionsWidgetControl, {
    
    id           :  null,
    bikeTriangle :  null,
       
    initialize : function(tripWidget) {
        otp.widgets.tripoptions.TripOptionsWidgetControl.prototype.initialize.apply(this, arguments);
        this.id = tripWidget.id+"-bikeTriangle";
        
        var content = '';
        //content += '<h6 class="drag-to-change">Drag to Change Trip:</h6>';
        content += '<div id="'+this.id+'" class="otp-bikeTriangle notDraggable"></div>';
        
        this.setContent(content);
    },

    doAfterLayout : function() {
        if(!this.bikeTriangle) this.bikeTriangle = new otp.widgets.BikeTrianglePanel(this.id);
        var this_ = this;
        this.bikeTriangle.onChanged = function() {
            var formData = this_.bikeTriangle.getFormData();
            this_.tripWidget.inputChanged({
                optimize : "TRIANGLE",
                triangleTimeFactor : formData.triangleTimeFactor,
                triangleSlopeFactor : formData.triangleSlopeFactor,
                triangleSafetyFactor : formData.triangleSafetyFactor,                
            });
            
        };
    },

    restorePlan : function(planData) {
        if(planData.queryParams.optimize === 'TRIANGLE') {
            this.bikeTriangle.setValues(planData.queryParams.triangleTimeFactor,
                                        planData.queryParams.triangleSlopeFactor,
                                        planData.queryParams.triangleSafetyFactor);
        }
    },
    
    isApplicableForMode : function(mode) {
        return otp.util.Itin.includesBicycle(mode);
    }      
        
});


//** BikeType **//

otp.widgets.tripoptions.BikeType = 
    otp.Class(otp.widgets.tripoptions.TripOptionsWidgetControl, {

    id           :  null,
       
    initialize : function(tripWidget) {
        otp.widgets.tripoptions.TripOptionsWidgetControl.prototype.initialize.apply(this, arguments);
        this.id = tripWidget.id+"-bikeType";
        this.$().addClass('notDraggable');

        var content = '';        
        content += 'Use: ';
        content += '<input id="'+this.id+'-myOwnBikeRBtn" type="radio" name="bikeType" value="my_bike" checked> My Own Bike&nbsp;&nbsp;';
        content += '<input id="'+this.id+'-sharedBikeRBtn" type="radio" name="bikeType" value="shared_bike"> A Shared Bike';
        
        this.setContent(content);
    },

    doAfterLayout : function() {
        //var module = this.tripWidget.module;
        var this_ = this;
        $('#'+this.id+'-myOwnBikeRBtn').click(function() {
            //module.mode = "BICYCLE";
            //module.planTrip();
            this_.tripWidget.inputChanged({
                mode : "BICYCLE",
            });

        });
        $('#'+this.id+'-sharedBikeRBtn').click(function() {
            //module.mode = "WALK,BICYCLE";
            //module.planTrip();
            this_.tripWidget.inputChanged({
                mode : "WALK,BICYCLE",
            });
        });
    },
    
    restorePlan : function(planData) {
        if(planData.queryParams.mode === "BICYCLE") {
            $('#'+this.id+'-myOwnBikeRBtn').attr('checked', 'checked');
        }
        if(planData.queryParams.mode === "WALK,BICYCLE") {
            $('#'+this.id+'-sharedBikeRBtn').attr('checked', 'checked');
        }
    },
    
    isApplicableForMode : function(mode) {
        return otp.util.Itin.includesBicycle(mode) && otp.util.Itin.includesWalk(mode);
    }    
        
});


//** TripSummary **//

otp.widgets.tripoptions.TripSummary = 
    otp.Class(otp.widgets.tripoptions.TripOptionsWidgetControl, {
       
    id  : null,
    
    initialize : function(tripWidget) {
        otp.widgets.tripoptions.TripOptionsWidgetControl.prototype.initialize.apply(this, arguments);
        this.id = tripWidget.id+"-tripSummary";
        
                
        var content = '';
        content += '<div id="'+this.id+'-distance" class="otp-tripSummary-distance"></div>';
        content += '<div id="'+this.id+'-duration" class="otp-tripSummary-duration"></div>';
        content += '<div id="'+this.id+'-timeSummary" class="otp-tripSummary-timeSummary"></div>';    
        this.setContent(content);
    },

    newItinerary : function(itin) {
    	var dist = 0;
    	
    	for(var i=0; i < itin.legs.length; i++) {
    		dist += itin.legs[i].distance;
        }
    	
        $("#"+this.id+"-distance").html(otp.util.Geo.distanceString(dist));
        $("#"+this.id+"-duration").html(otp.util.Time.secsToHrMin(itin.duration));	
        
        var timeByMode = { };
        for(var i=0; i < itin.legs.length; i++) {
            if(itin.legs[i].mode in timeByMode) {
                timeByMode[itin.legs[i].mode] = timeByMode[itin.legs[i].mode] + itin.legs[i].duration;
            }
            else {
                timeByMode[itin.legs[i].mode] = itin.legs[i].duration;
            }
        }
        
        var summaryStr = "";
        for(mode in timeByMode) {
            summaryStr += otp.util.Time.secsToHrMin(timeByMode[mode]) + " " + this.getModeName(mode) + " / ";
        }
        summaryStr = summaryStr.slice(0, -3);
        $("#"+this.id+"-timeSummary").html(summaryStr);	
    },    

    getModeName : function(mode) {
        switch(mode) {
            case 'WALK':
                return "walking";
            case 'BICYCLE':
                return "biking";
        }
        return "n/a";
    }
});


//** AddThis **//

otp.widgets.tripoptions.AddThis = 
    otp.Class(otp.widgets.tripoptions.TripOptionsWidgetControl, {
       
    initialize : function(tripWidget) {
        otp.widgets.tripoptions.TripOptionsWidgetControl.prototype.initialize.apply(this, arguments);
        
        var content = '';
        content += '<h6 id="share-route-header">Share this Trip:</h6>';
        content += '<div id="share-route"></div>';

        this.setContent(content);
    },
    
    doAfterLayout : function() {
        // Copy our existing share widget from the header and customize it for route sharing.
        // The url to share is set in PlannerModule.js in the newTrip() callback that is called
        // once a new route is loaded from the server.
        var addthisElement = $(".addthis_toolbox").clone();
        addthisElement.find(".addthis_counter").remove();
        
        // give this addthis toolbox a unique class so we can activate it alone in Webapp.js
        addthisElement.addClass("addthis_toolbox_route");
        addthisElement.appendTo("#share-route");
        addthisElement.attr("addthis:title", "Check out my trip planned on "+otp.config.siteName);
        addthisElement.attr("addthis:description", otp.config.siteDescription);    
    }
});


//** Submit **//

otp.widgets.tripoptions.Submit = 
    otp.Class(otp.widgets.tripoptions.TripOptionsWidgetControl, {
       
    initialize : function(tripWidget) {
        otp.widgets.tripoptions.TripOptionsWidgetControl.prototype.initialize.apply(this, arguments);
        this.id = tripWidget.id+"-submit";

        $('<div class="notDraggable" style="text-align:center;"><button id="'+this.id+'-button">' + otp.config.locale.tripPlanner.labels.planTrip + '</button></div>').appendTo(this.$());
        //console.log(this.id+'-button')
        
    },
    
    doAfterLayout : function() {
        var this_ = this;
        $('#'+this.id+'-button').button().click(function() {
            //this_.tripWidget.pushSettingsToModule();
            if(typeof this_.tripWidget.module.userPlanTripStart == 'function') this_.tripWidget.module.userPlanTripStart();
            this_.tripWidget.module.planTripFunction.apply(this_.tripWidget.module);
        });
    }
});

//** Group Trip **//

otp.widgets.tripoptions.GroupTripOptions = 
    otp.Class(otp.widgets.tripoptions.TripOptionsWidgetControl, {

       
    initialize : function(tripWidget, label) {
        otp.widgets.tripoptions.TripOptionsWidgetControl.prototype.initialize.apply(this, arguments);
        this.id = tripWidget.id+"-groupTripOptions";
        
        label = label || "Group size: ";
        var html = '<div class="notDraggable">'+label+'<input id="'+this.id+'-value" type="text" style="width:30px;" value="100" />';
        html += "</div>";
              
        $(html).appendTo(this.$());
    },

    doAfterLayout : function() {
        var this_ = this;
        $('#'+this.id+'-value').change(function() {
            //this_.tripWidget.module.groupSize = parseInt($('#'+this_.id+'-value').val());
            this_.tripWidget.inputChanged({
                groupSize : parseInt($('#'+this_.id+'-value').val()),
            });

        });
    },

    restorePlan : function(data) {
        if(_.has(data.queryParams, 'groupSize')) {
            $('#'+this.id+'-value').val(data.queryParams['groupSize']);
            this.tripWidget.module.groupSize = parseInt(data.queryParams['groupSize']);
        }
    },
 
    isApplicableForMode : function(mode) {
        return otp.util.Itin.includesTransit(mode);
    }       
});

/*otp.widgets.TW_GroupTripSubmit = 
    otp.Class(otp.widgets.tripoptions.TripOptionsWidgetControl, {
       
    initialize : function(tripWidget) {
        otp.widgets.tripoptions.TripOptionsWidgetControl.prototype.initialize.apply(this, arguments);
        this.id = tripWidget.id+"-gtSubmit";

        $('<div class="notDraggable" style="text-align:center;"><button id="'+this.id+'-button">Plan Trip</button></div>').appendTo(this.$());
        //console.log(this.id+'-button')
        
    },
    
    doAfterLayout : function() {
        var this_ = this;
        $('#'+this.id+'-button').button().click(function() {
            this_.tripWidget.module.groupTripSubmit();
        });
    }
});*/<|MERGE_RESOLUTION|>--- conflicted
+++ resolved
@@ -406,22 +406,8 @@
     
     id           :  null,
 
-<<<<<<< HEAD
-    modes : {
-        "TRANSIT,WALK" : "Transit",
-        "BUSISH,WALK" : "Bus Only",
-        "TRAINISH,WALK" : "Rail Only",
-        "BICYCLE" : 'Bicycle Only',
-        "WALK" : 'Walk Only',
-        "TRANSIT,BICYCLE" : "Bicycle &amp; Transit",
-        "CAR" : 'Drive Only',
-        "CAR_PARK,TRANSIT,WALK" : "Park and ride",
-        "CAR,TRANSIT,WALK" : "Kiss and ride",
-    },
-=======
     modes        : otp.config.locale.tripPlanner.modes,
->>>>>>> 94ccb264
-    
+
     optionLookup : null,
     modeControls : null,
            
