--- conflicted
+++ resolved
@@ -219,12 +219,7 @@
             LOG.debug("we have {} paths", paths.size());
         }
         LOG.debug("END SEARCH ({} msec)", System.currentTimeMillis() - searchBeginTime);
-<<<<<<< HEAD
-        paths.sort(new PathComparator(options.arriveBy));
-
-=======
         Collections.sort(paths, options.getPathComparator(options.arriveBy));
->>>>>>> 0cfb77d4
         return paths;
     }
 
